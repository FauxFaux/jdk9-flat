--- conflicted
+++ resolved
@@ -181,15 +181,9 @@
 # Declare recipes for all <module>-libs targets
 $(foreach m, $(LIB_MODULES), $(eval $(call DeclareRecipeForModuleMakefile, \
     $m, libs, lib, Lib)))
-<<<<<<< HEAD
 
 ALL_TARGETS += $(LIB_TARGETS)
 
-=======
-
-ALL_TARGETS += $(LIB_TARGETS)
-
->>>>>>> 6dbb59db
 ################################################################################
 # Targets for compiling native executables
 ALL_LAUNCHER_MODULES := $(call FindModulesWithMakefileFor, launcher, Launcher)
@@ -220,15 +214,9 @@
 
 samples:
 	+($(CD) $(JDK_TOPDIR)/make && $(MAKE) $(MAKE_ARGS) -f CopySamples.gmk)
-<<<<<<< HEAD
 
 ALL_TARGETS += demos samples
 
-=======
-
-ALL_TARGETS += demos samples
-
->>>>>>> 6dbb59db
 ################################################################################
 # Image targets
 
@@ -309,21 +297,10 @@
 ################################################################################
 # Verification targets
 
-<<<<<<< HEAD
-# generate modules.xml in the exploded image
-modules-xml:
-	+($(CD) $(JDK_TOPDIR)/make && $(MAKE) $(MAKE_ARGS) -f ModulesXml.gmk gen-modules-xml)
-
-verify-modules:
-	+($(CD) $(JDK_TOPDIR)/make && $(MAKE) $(MAKE_ARGS) -f ModulesXml.gmk checkdeps)
-
-ALL_TARGETS += modules-xml verify-modules
-=======
 verify-modules:
 	+($(CD) $(SRC_ROOT)/make && $(MAKE) $(MAKE_ARGS) -f CheckModules.gmk)
 
 ALL_TARGETS += verify-modules
->>>>>>> 6dbb59db
 
 ################################################################################
 # Install targets
@@ -408,11 +385,8 @@
   # Explicitly add dependencies for special targets
   java.base-java: unpack-sec
 
-<<<<<<< HEAD
-=======
   jdk.dev-gendata: java rmic
 
->>>>>>> 6dbb59db
   security-jars: java
 
   nashorn-jar: jdk.scripting.nashorn-java
@@ -445,13 +419,7 @@
 
   test: exploded-image
 
-<<<<<<< HEAD
-  modules-xml: build-tools-jdk java
-
-  verify-modules: exploded-image modules-xml
-=======
   verify-modules: exploded-image
->>>>>>> 6dbb59db
 
 endif
 
@@ -488,14 +456,10 @@
 ALL_MODULE_TARGETS := $(sort $(GENSRC_MODULES) $(JAVA_MODULES) \
     $(GENDATA_MODULES) $(LIB_MODULES) $(LAUNCHER_MODULES) $(COPY_MODULES))
 
-<<<<<<< HEAD
-exploded-image: $(ALL_MODULE_TARGETS) modules-xml
-=======
 exploded-image: $(ALL_MODULE_TARGETS)
 # The old 'jdk' target most closely matches the new exploded-image. Keep an
 # alias for ease of use.
 jdk: exploded-image
->>>>>>> 6dbb59db
 
 jars: main-jars nashorn-jar security-jars policy-jars
 
@@ -507,11 +471,7 @@
 docs: docs-javadoc docs-jvmtidoc
 
 ALL_TARGETS += gensrc gendata copy java rmic libs launchers \
-<<<<<<< HEAD
-    $(ALL_MODULE_TARGETS) exploded-image jars \
-=======
     $(ALL_MODULE_TARGETS) exploded-image jdk jars \
->>>>>>> 6dbb59db
     $(ALL_PROFILES) profiles docs
 
 ################################################################################
@@ -531,15 +491,12 @@
 # If running a clean target, disable parallel execution
 ifneq ($(findstring clean, $(MAKECMDGOALS)), )
   .NOTPARALLEL:
-<<<<<<< HEAD
-=======
   # It's not recommended to run additional targets to clean on the same make
   # command line. Try to detect this and issue a warning.
   ifneq ($(filter-out clean%, $(MAKECMDGOALS)), )
     $(warning Mixing clean targets with normal build targets will not work well \
         and is not recommended.)
   endif
->>>>>>> 6dbb59db
 endif
 
 CLEAN_COMPONENTS += langtools corba hotspot jdk nashorn images \
