#
# Copyright (c) 2011, 2012, Oracle and/or its affiliates. All rights reserved.
# DO NOT ALTER OR REMOVE COPYRIGHT NOTICES OR THIS FILE HEADER.
#
# This code is free software; you can redistribute it and/or modify it
# under the terms of the GNU General Public License version 2 only, as
# published by the Free Software Foundation.  Oracle designates this
# particular file as subject to the "Classpath" exception as provided
# by Oracle in the LICENSE file that accompanied this code.
#
# This code is distributed in the hope that it will be useful, but WITHOUT
# ANY WARRANTY; without even the implied warranty of MERCHANTABILITY or
# FITNESS FOR A PARTICULAR PURPOSE.  See the GNU General Public License
# version 2 for more details (a copy is included in the LICENSE file that
# accompanied this code).
#
# You should have received a copy of the GNU General Public License version
# 2 along with this work; if not, write to the Free Software Foundation,
# Inc., 51 Franklin St, Fifth Floor, Boston, MA 02110-1301 USA.
#
# Please contact Oracle, 500 Oracle Parkway, Redwood Shores, CA 94065 USA
# or visit www.oracle.com if you need additional information or have any
# questions.
#

################################################################
#
# This file contains helper functions for the top-level Makefile that does
# not depend on the spec.gmk file having been read. (The purpose of this
# file is ju to avoid cluttering the top-level Makefile.)
#
################################################################

ifndef _MAKEHELPERS_GMK
_MAKEHELPERS_GMK := 1

##############################
# Stuff to run at include time
##############################

# Find out which variables were passed explicitely on the make command line. These
# will be passed on to sub-makes, overriding spec.gmk settings.
MAKE_ARGS=$(foreach var,$(subst =command,,$(filter %=command,$(foreach var,$(.VARIABLES),$(var)=$(firstword $(origin $(var)))))),$(var)="$($(var))")

list_alt_overrides_with_origins=$(filter ALT_%=environment ALT_%=command,$(foreach var,$(.VARIABLES),$(var)=$(firstword $(origin $(var)))))
list_alt_overrides=$(subst =command,,$(subst =environment,,$(list_alt_overrides_with_origins)))

# Store the build times in this directory.
BUILDTIMESDIR=$(OUTPUT_ROOT)/make-support/build-times

# Global targets are possible to run either with or without a SPEC. The prototypical
# global target is "help".
global_targets=help

##############################
# Functions
##############################

define CheckEnvironment
        # Find all environment or command line variables that begin with ALT.
	$(if $(list_alt_overrides),
	  @$(PRINTF) "\nWARNING: You have the following ALT_ variables set:\n"
	  @$(PRINTF) "$(foreach var,$(list_alt_overrides),$(var)=$$$(var))\n"
	  @$(PRINTF) "ALT_ variables are deprecated and will be ignored. Please clean your environment.\n\n"
	)
endef

### Functions for timers

# Record starting time for build of a sub repository.
define RecordStartTime
	$(MKDIR) -p $(BUILDTIMESDIR)
	$(DATE) '+%Y %m %d %H %M %S' | $(NAWK) '{ print $$1,$$2,$$3,$$4,$$5,$$6,($$4*3600+$$5*60+$$6) }' > $(BUILDTIMESDIR)/build_time_start_$1
	$(DATE) '+%Y-%m-%d %H:%M:%S' > $(BUILDTIMESDIR)/build_time_start_$1_human_readable
endef

# Record ending time and calculate the difference and store it in a
# easy to read format. Handles builds that cross midnight. Expects
# that a build will never take 24 hours or more.
define RecordEndTime
	$(DATE) '+%Y %m %d %H %M %S' | $(NAWK) '{ print $$1,$$2,$$3,$$4,$$5,$$6,($$4*3600+$$5*60+$$6) }' > $(BUILDTIMESDIR)/build_time_end_$1
	$(DATE) '+%Y-%m-%d %H:%M:%S' > $(BUILDTIMESDIR)/build_time_end_$1_human_readable
	$(ECHO) `$(CAT) $(BUILDTIMESDIR)/build_time_start_$1` `$(CAT) $(BUILDTIMESDIR)/build_time_end_$1` $1 | \
	    $(NAWK) '{ F=$$7; T=$$14; if (F > T) { T+=3600*24 }; D=T-F; H=int(D/3600); \
	    M=int((D-H*3600)/60); S=D-H*3600-M*60; printf("%02d:%02d:%02d %s\n",H,M,S,$$15); }' \
	    > $(BUILDTIMESDIR)/build_time_diff_$1
endef

# Find all build_time_* files and print their contents in a list sorted
# on the name of the sub repository.
define ReportBuildTimes
	$(BUILD_LOG_WRAPPER) $(PRINTF) -- "----- Build times -------\nStart %s\nEnd   %s\n%s\n%s\n-------------------------\n" \
	    "`$(CAT) $(BUILDTIMESDIR)/build_time_start_TOTAL_human_readable`" \
	    "`$(CAT) $(BUILDTIMESDIR)/build_time_end_TOTAL_human_readable`" \
	    "`$(LS) $(BUILDTIMESDIR)/build_time_diff_* | $(GREP) -v _TOTAL | $(XARGS) $(CAT) | $(SORT) -k 2`" \
	    "`$(CAT) $(BUILDTIMESDIR)/build_time_diff_TOTAL`"
endef

define ResetAllTimers
  $$(shell $(MKDIR) -p $(BUILDTIMESDIR) && $(RM) $(BUILDTIMESDIR)/build_time_*)
endef

define StartGlobalTimer
	$(call RecordStartTime,TOTAL)
endef

define StopGlobalTimer
	$(call RecordEndTime,TOTAL)
endef

### Functions for managing makefile structure (start/end of makefile and individual targets)

# Do not indent this function, this will add whitespace at the start which the caller won't handle
define GetRealTarget
$(strip $(if $(findstring main-wrapper, $(MAKECMDGOALS)), $(MAIN_TARGETS), \
    $(if $(MAKECMDGOALS),$(MAKECMDGOALS),default)))
endef

# Do not indent this function, this will add whitespace at the start which the caller won't handle
define LastGoal
$(strip $(lastword $(call GetRealTarget)))
endef

# Check if the current target is the final target, as specified by
# the user on the command line. If so, call AtRootMakeEnd.
define CheckIfMakeAtEnd
        # Check if the current target is the last goal
	$(if $(filter $@,$(call LastGoal)),$(call AtMakeEnd))
        # If the target is 'foo-only', check if our goal was stated as 'foo'
	$(if $(filter $@,$(call LastGoal)-only),$(call AtMakeEnd))
endef

# Hook to be called when starting to execute a top-level target
define TargetEnter
	$(PRINTF) "## Starting $(patsubst %-only,%,$@)\n"
	$(call RecordStartTime,$(patsubst %-only,%,$@))
endef

# Hook to be called when finish executing a top-level target
define TargetExit
	$(call RecordEndTime,$(patsubst %-only,%,$@))
	$(PRINTF) "## Finished $(patsubst %-only,%,$@) (build time %s)\n\n" \
	    "`$(CAT) $(BUILDTIMESDIR)/build_time_diff_$(patsubst %-only,%,$@) | $(CUT) -f 1 -d ' '`"
endef

# Hook to be called as the very first thing when running a normal build
define AtMakeStart
	$(if $(findstring --jobserver,$(MAKEFLAGS)),$(error make -j is not supported, use make JOBS=n))
	$(call CheckEnvironment)
	$(BUILD_LOG_WRAPPER) $(PRINTF) $(LOG_INFO) "Running make as '$(MAKE) $(MFLAGS) $(MAKE_ARGS)'\n"
	$(BUILD_LOG_WRAPPER) $(PRINTF) "Building $(PRODUCT_NAME) for target '$(call GetRealTarget)' in configuration '$(CONF_NAME)'\n\n"
	$(call StartGlobalTimer)
endef

# Hook to be called as the very last thing for targets that are "top level" targets
define AtMakeEnd
	[ -f $(SJAVAC_SERVER_DIR)/server.port ] && echo Stopping sjavac server && $(TOUCH) $(SJAVAC_SERVER_DIR)/server.port.stop; true
	$(call StopGlobalTimer)
	$(call ReportBuildTimes)
	@$(PRINTF) "\nFinished building $(PRODUCT_NAME) for target '$(call GetRealTarget)'\n"
	$(call CheckEnvironment)
endef

### Functions for parsing and setting up make options from command-line

define FatalError
  # If the user specificed a "global" target (e.g. 'help'), do not exit but continue running
  $$(if $$(filter-out $(global_targets),$$(call GetRealTarget)),$$(error Cannot continue))
endef

define ParseLogLevel
  ifeq ($$(origin VERBOSE),undefined)
    # Setup logging according to LOG (but only if VERBOSE is not given)

    # If the "nofile" argument is given, act on it and strip it away
    ifneq ($$(findstring nofile,$$(LOG)),)
      # Reset the build log wrapper, regardless of other values
      override BUILD_LOG_WRAPPER=
      # COMMA is defined in spec.gmk, but that is not included yet
      COMMA=,
      # First try to remove ",nofile" if it exists
      LOG_STRIPPED1=$$(subst $$(COMMA)nofile,,$$(LOG))
      # Otherwise just remove "nofile"
      LOG_STRIPPED2=$$(subst nofile,,$$(LOG_STRIPPED1))
      # We might have ended up with a leading comma. Remove it
      LOG_STRIPPED3=$$(strip $$(patsubst $$(COMMA)%,%,$$(LOG_STRIPPED2)))
      LOG_LEVEL:=$$(LOG_STRIPPED3)
    else
      LOG_LEVEL:=$$(LOG)
    endif

    ifeq ($$(LOG_LEVEL),)
      # Set LOG to "warn" as default if not set (and no VERBOSE given)
      override LOG_LEVEL=warn
    endif
    ifeq ($$(LOG_LEVEL),warn)
      VERBOSE=-s
    else ifeq ($$(LOG_LEVEL),info)
      VERBOSE=-s
    else ifeq ($$(LOG_LEVEL),debug)
      VERBOSE=
    else ifeq ($$(LOG_LEVEL),trace)
      VERBOSE=
    else
      $$(info Error: LOG must be one of: warn, info, debug or trace.)
      $$(eval $$(call FatalError))
    endif
  else
    # Provide resonable interpretations of LOG_LEVEL if VERBOSE is given.
    ifeq ($(VERBOSE),)
      LOG_LEVEL:=debug
    else
      LOG_LEVEL:=warn
    endif
    ifneq ($$(LOG),)
      # We have both a VERBOSE and a LOG argument. This is OK only if this is a repeated call by ourselves,
      # but complain if this is the top-level make call.
      ifeq ($$(MAKELEVEL),0)
        $$(info Cannot use LOG=$$(LOG) and VERBOSE=$$(VERBOSE) at the same time. Choose one.)
        $$(eval $$(call FatalError))
      endif
    endif
  endif
endef

define ParseConfAndSpec
  ifneq ($$(filter-out $(global_targets),$$(call GetRealTarget)),)
    # If we only have global targets, no need to bother with SPEC or CONF
    ifneq ($$(origin SPEC),undefined)
      # We have been given a SPEC, check that it works out properly
      ifneq ($$(origin CONF),undefined)
        # We also have a CONF argument. This is OK only if this is a repeated call by ourselves,
        # but complain if this is the top-level make call.
        ifeq ($$(MAKELEVEL),0)
          $$(info Error: Cannot use CONF=$$(CONF) and SPEC=$$(SPEC) at the same time. Choose one.)
          $$(eval $$(call FatalError))
        endif
      endif
      ifeq ($$(wildcard $$(SPEC)),)
        $$(info Error: Cannot locate spec.gmk, given by SPEC=$$(SPEC).)
        $$(eval $$(call FatalError))
      endif
      # ... OK, we're satisfied, we'll use this SPEC later on
    else
      # Find all spec.gmk files in the build output directory
      output_dir=$$(root_dir)/build
      all_spec_files=$$(wildcard $$(output_dir)/*/spec.gmk)
      ifeq ($$(all_spec_files),)
        $$(info Error: No configurations found for $$(root_dir).)
        $$(info Please run 'bash configure' to create a configuration.)
        $$(eval $$(call FatalError))
      endif
      # Extract the configuration names from the path
      all_confs=$$(patsubst %/spec.gmk,%,$$(patsubst $$(output_dir)/%,%,$$(all_spec_files)))

      ifneq ($$(origin CONF),undefined)
        # User have given a CONF= argument.
        ifeq ($$(CONF),)
          # If given CONF=, match all configurations
          matching_confs=$$(strip $$(all_confs))
        else
          # Otherwise select those that contain the given CONF string
          matching_confs=$$(strip $$(foreach var,$$(all_confs),$$(if $$(findstring $$(CONF),$$(var)),$$(var))))
        endif
        ifeq ($$(matching_confs),)
          $$(info Error: No configurations found matching CONF=$$(CONF).)
          $$(info Available configurations in $$(output_dir):)
          $$(foreach var,$$(all_confs),$$(info * $$(var)))
          $$(eval $$(call FatalError))
        else
          ifeq ($$(words $$(matching_confs)),1)
            $$(info Building '$$(matching_confs)' (matching CONF=$$(CONF)))
          else
            $$(info Building target '$(call GetRealTarget)' in these configurations (matching CONF=$$(CONF)):)
            $$(foreach var,$$(matching_confs),$$(info * $$(var)))
          endif
        endif

        # Create a SPEC definition. This will contain the path to one or more spec.gmk files.
        SPEC=$$(addsuffix /spec.gmk,$$(addprefix $$(output_dir)/,$$(matching_confs)))
      else
        # No CONF or SPEC given, check the available configurations
        ifneq ($$(words $$(all_spec_files)),1)
          $$(info Error: No CONF given, but more than one configuration found.)
          $$(info Available configurations in $$(output_dir):)
          $$(foreach var,$$(all_confs),$$(info * $$(var)))
          $$(info Please retry building with CONF=<config pattern> (or SPEC=<specfile>).)
          $$(eval $$(call FatalError))
        endif

        # We found exactly one configuration, use it
        SPEC=$$(strip $$(all_spec_files))
      endif
    endif
  endif
endef

### Convenience functions from Main.gmk

# Cleans the dir given as $1
define CleanDir
	@$(PRINTF) "Cleaning $(strip $1) build artifacts ..."
	@($(CD) $(OUTPUT_ROOT) && $(RM) -r $1)
	@$(PRINTF) " done\n"
endef

define Clean-gensrc
	@$(PRINTF) "Cleaning gensrc $(if $1,for $(strip $1) )..."
	@$(RM) -r $(SUPPORT_OUTPUTDIR)/gensrc/$(strip $1)
	@$(RM) -r $(SUPPORT_OUTPUTDIR)/gensrc_no_docs/$(strip $1)
	@$(PRINTF) " done\n"
endef
<<<<<<< HEAD

define Clean-java
	@$(PRINTF) "Cleaning java $(if $1,for $(strip $1) )..."
	@$(RM) -r $(JDK_OUTPUTDIR)/modules/$(strip $1)
	@$(RM) -r $(SUPPORT_OUTPUTDIR)/misc/$(strip $1)
	@$(PRINTF) " done\n"
	@$(PRINTF) "Cleaning headers $(if $1,for $(strip $1)) ..."
	@$(RM) -r $(SUPPORT_OUTPUTDIR)/headers/$(strip $1)
	@$(PRINTF) " done\n"
endef

=======

define Clean-java
	@$(PRINTF) "Cleaning java $(if $1,for $(strip $1) )..."
	@$(RM) -r $(JDK_OUTPUTDIR)/modules/$(strip $1)
	@$(RM) -r $(SUPPORT_OUTPUTDIR)/misc/$(strip $1)
	@$(PRINTF) " done\n"
	@$(PRINTF) "Cleaning headers $(if $1,for $(strip $1)) ..."
	@$(RM) -r $(SUPPORT_OUTPUTDIR)/headers/$(strip $1)
	@$(PRINTF) " done\n"
endef

>>>>>>> c4aa7f6e
define Clean-native
	@$(PRINTF) "Cleaning native $(if $1,for $(strip $1) )..."
	@$(RM) -r $(SUPPORT_OUTPUTDIR)/native/$(strip $1)
	@$(RM) -r $(SUPPORT_OUTPUTDIR)/modules_libs/$(strip $1)
	@$(RM) -r $(SUPPORT_OUTPUTDIR)/modules_libs-stripped/$(strip $1)
	@$(RM) -r $(SUPPORT_OUTPUTDIR)/modules_cmds/$(strip $1)
	@$(RM) -r $(SUPPORT_OUTPUTDIR)/modules_cmds-stripped/$(strip $1)
	@$(PRINTF) " done\n"
endef
<<<<<<< HEAD

define Clean-include
	@$(PRINTF) "Cleaning include $(if $1,for $(strip $1) )..."
	@$(RM) -r $(SUPPORT_OUTPUTDIR)/modules_include/$(strip $1)
	@$(PRINTF) " done\n"
endef

define CleanModule
  $(call Clean-gensrc, $1)
  $(call Clean-java, $1)
  $(call Clean-native, $1)
  $(call Clean-include, $1)
endef


=======

define Clean-include
	@$(PRINTF) "Cleaning include $(if $1,for $(strip $1) )..."
	@$(RM) -r $(SUPPORT_OUTPUTDIR)/modules_include/$(strip $1)
	@$(PRINTF) " done\n"
endef

define CleanModule
  $(call Clean-gensrc, $1)
  $(call Clean-java, $1)
  $(call Clean-native, $1)
  $(call Clean-include, $1)
endef


>>>>>>> c4aa7f6e
################################################################################

MAKE_TOPDIR_LIST := $(JDK_TOPDIR) $(CORBA_TOPDIR) $(LANGTOOLS_TOPDIR)
MAKE_MAKEDIR_LIST := make

# Helper macro for DeclareRecipesForPhase
# Declare a recipe for calling the module and phase specific makefile.
# If there are multiple makefiles to call, create a rule for each topdir
# that contains a makefile with the target $module-$suffix-$repodir, 
# (i.e: java.base-gensrc-jdk)
# Normally there is only one makefile, and the target will just be
# $module-$suffix
# Param 1: Name of list to add targets to
# Param 2: Module name
# Param 3: Topdir
define DeclareRecipeForModuleMakefile
  ifeq ($$($1_MULTIPLE_MAKEFILES), true)
    $2-$$($1_TARGET_SUFFIX): $2-$$($1_TARGET_SUFFIX)-$$(notdir $3)
    $1 += $2-$$($1_TARGET_SUFFIX)-$$(notdir $3)

    $2-$$($1_TARGET_SUFFIX)-$$(notdir $3):
  else
    $2-$$($1_TARGET_SUFFIX):
  endif
	$(ECHO) $(LOG_INFO) "Building $$@"
        ifeq ($$($1_USE_WRAPPER), true)
	  +($(CD) $(SRC_ROOT)/make && $(MAKE) $(MAKE_ARGS) \
	      -f ModuleWrapper.gmk \
	          $$(addprefix -I, $$(wildcard $$(addprefix $3/, $(MAKE_MAKEDIR_LIST)) \
	          $$(addsuffix /$$($1_MAKE_SUBDIR), $$(addprefix $3/, $(MAKE_MAKEDIR_LIST))))) \
	          MODULE=$2 MAKEFILE_PREFIX=$$($1_FILE_PREFIX))
        else
	  +($(CD) $$(dir $$(firstword $$(wildcard $$(patsubst %, \
	          $3/%/$$($1_MAKE_SUBDIR)/$$($1_FILE_PREFIX)-$2.gmk, $(MAKE_MAKEDIR_LIST))))) \
	    && $(MAKE) $(MAKE_ARGS) \
	          -f $$($1_FILE_PREFIX)-$2.gmk \
	          $$(addprefix -I, $$(wildcard $$(addprefix $3/, $(MAKE_MAKEDIR_LIST)) \
	          $$(addsuffix /$3, $$(addprefix $3/, $(MAKE_MAKEDIR_LIST))))) \
	          MODULE=$2)
        endif

endef

# Helper macro for DeclareRecipesForPhase
# Param 1: Name of list to add targets to
# Param 2: Module name
define DeclareRecipesForPhaseAndModule
  $1_$2_TOPDIRS := $$(strip $$(sort $$(foreach d, $(MAKE_TOPDIR_LIST), \
      $$(patsubst $$d/%, $$d, $$(filter $$d/%, \
          $$(wildcard $$(patsubst %, %/$$($1_MAKE_SUBDIR)/$$($1_FILE_PREFIX)-$2.gmk, \
          $$(foreach s, $(MAKE_MAKEDIR_LIST), \
              $$(addsuffix /$$s, $(MAKE_TOPDIR_LIST))))))))))

  # Only declare recipes if there are makefiles to call
  ifneq ($$($1_$2_TOPDIRS), )
    $$(foreach d, $$($1_$2_TOPDIRS), \
        $$(eval $$(call DeclareRecipeForModuleMakefile,$1,$2,$$d)))
    $1 += $2-$$($1_TARGET_SUFFIX)
    $1_MODULES += $2
  endif
endef

# Declare recipes for a specific module and build phase if there are makefiles
# present for the specific combination.
# Param 1: Name of list to add targets to
# Named params:
# TARGET_SUFFIX : Suffix of target to create for recipe
# MAKE_SUBDIR : Subdir for this build phase
# FILE_PREFIX : File prefix for this build phase
# USE_WRAPPER : Set to true to use ModuleWrapper.gmk
# CHECK_MODULES : List of modules to try
# MULTIPLE_MAKEFILES : Set to true to handle makefils for the same module in
#                      phase in multiple repos
# Exported variables:
# $1_MODULES : All modules that had rules generated
# $1_TARGETS : All targets generated
define DeclareRecipesForPhase
  $(foreach i,2 3 4 5 6 7, $(if $($i),$(strip $1)_$(strip $($i)))$(NEWLINE))
  $(if $(8),$(error Internal makefile error: Too many arguments to \
      DeclareRecipesForPhase, please update MakeHelper.gmk))

  $$(foreach m, $$($(strip $1)_CHECK_MODULES), \
      $$(eval $$(call DeclareRecipesForPhaseAndModule,$(strip $1),$$m)))

  $(strip $1)_TARGETS := $$($(strip $1))
endef

################################################################################

endif # _MAKEHELPERS_GMK<|MERGE_RESOLUTION|>--- conflicted
+++ resolved
@@ -310,7 +310,6 @@
 	@$(RM) -r $(SUPPORT_OUTPUTDIR)/gensrc_no_docs/$(strip $1)
 	@$(PRINTF) " done\n"
 endef
-<<<<<<< HEAD
 
 define Clean-java
 	@$(PRINTF) "Cleaning java $(if $1,for $(strip $1) )..."
@@ -322,19 +321,6 @@
 	@$(PRINTF) " done\n"
 endef
 
-=======
-
-define Clean-java
-	@$(PRINTF) "Cleaning java $(if $1,for $(strip $1) )..."
-	@$(RM) -r $(JDK_OUTPUTDIR)/modules/$(strip $1)
-	@$(RM) -r $(SUPPORT_OUTPUTDIR)/misc/$(strip $1)
-	@$(PRINTF) " done\n"
-	@$(PRINTF) "Cleaning headers $(if $1,for $(strip $1)) ..."
-	@$(RM) -r $(SUPPORT_OUTPUTDIR)/headers/$(strip $1)
-	@$(PRINTF) " done\n"
-endef
-
->>>>>>> c4aa7f6e
 define Clean-native
 	@$(PRINTF) "Cleaning native $(if $1,for $(strip $1) )..."
 	@$(RM) -r $(SUPPORT_OUTPUTDIR)/native/$(strip $1)
@@ -344,7 +330,6 @@
 	@$(RM) -r $(SUPPORT_OUTPUTDIR)/modules_cmds-stripped/$(strip $1)
 	@$(PRINTF) " done\n"
 endef
-<<<<<<< HEAD
 
 define Clean-include
 	@$(PRINTF) "Cleaning include $(if $1,for $(strip $1) )..."
@@ -360,23 +345,6 @@
 endef
 
 
-=======
-
-define Clean-include
-	@$(PRINTF) "Cleaning include $(if $1,for $(strip $1) )..."
-	@$(RM) -r $(SUPPORT_OUTPUTDIR)/modules_include/$(strip $1)
-	@$(PRINTF) " done\n"
-endef
-
-define CleanModule
-  $(call Clean-gensrc, $1)
-  $(call Clean-java, $1)
-  $(call Clean-native, $1)
-  $(call Clean-include, $1)
-endef
-
-
->>>>>>> c4aa7f6e
 ################################################################################
 
 MAKE_TOPDIR_LIST := $(JDK_TOPDIR) $(CORBA_TOPDIR) $(LANGTOOLS_TOPDIR)
