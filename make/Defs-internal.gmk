--- conflicted
+++ resolved
@@ -231,17 +231,11 @@
 ifndef NO_DOCS
   # Default value (we want javadoc run)
   GENERATE_DOCS=true
-<<<<<<< HEAD
-  # No DOCS build when JDK_UPDATE_VERSION set
-  ifdef JDK_UPDATE_VERSION
-    GENERATE_DOCS=false
-=======
   # No DOCS build when JDK_UPDATE_VERSION set on non-OPENJDK builds
   ifndef OPENJDK
     ifdef JDK_UPDATE_VERSION
       GENERATE_DOCS=false
     endif
->>>>>>> f1ed6c40
   endif
   # If langtools, corba, jaxp, and jaxws are not being built, 
   #   a full jdk javadoc is not possible
