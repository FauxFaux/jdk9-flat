#
# Copyright (c) 2014, 2015, Oracle and/or its affiliates. All rights reserved.
# DO NOT ALTER OR REMOVE COPYRIGHT NOTICES OR THIS FILE HEADER.
#
# This code is free software; you can redistribute it and/or modify it
# under the terms of the GNU General Public License version 2 only, as
# published by the Free Software Foundation.  Oracle designates this
# particular file as subject to the "Classpath" exception as provided
# by Oracle in the LICENSE file that accompanied this code.
#
# This code is distributed in the hope that it will be useful, but WITHOUT
# ANY WARRANTY; without even the implied warranty of MERCHANTABILITY or
# FITNESS FOR A PARTICULAR PURPOSE.  See the GNU General Public License
# version 2 for more details (a copy is included in the LICENSE file that
# accompanied this code).
#
# You should have received a copy of the GNU General Public License version
# 2 along with this work; if not, write to the Free Software Foundation,
# Inc., 51 Franklin St, Fifth Floor, Boston, MA 02110-1301 USA.
#
# Please contact Oracle, 500 Oracle Parkway, Redwood Shores, CA 94065 USA
# or visit www.oracle.com if you need additional information or have any
# questions.
#

default: all

include $(SPEC)
include MakeBase.gmk
include Modules.gmk

TOOL_TARGETS :=
JDK_TARGETS :=
JRE_TARGETS :=

# Hook to include the corresponding custom file, if present.
$(eval $(call IncludeCustomExtension, , Images-pre.gmk))

############################################################################

<<<<<<< HEAD
MAIN_MODULES += java.se.ee java.smartcardio jdk.httpserver jdk.sctp \
               jdk.security.auth jdk.security.jgss jdk.pack200 jdk.xml.dom \
               jdk.accessibility jdk.internal.le jdk.dynalink \
               jdk.scripting.nashorn jdk.scripting.nashorn.shell \
               jdk.vm.ci jdk.management jdk.jsobject

# providers
PROVIDER_MODULES += jdk.charsets jdk.crypto.ec jdk.crypto.pkcs11 jdk.jvmstat jdk.jvmstat.rmi \
               jdk.localedata jdk.naming.dns jdk.naming.rmi jdk.zipfs

# tools
TOOLS_MODULES += jdk.attach jdk.compiler \
               jdk.javadoc jdk.jcmd jdk.jconsole jdk.hotspot.agent jdk.jartool \
               jdk.jdeps jdk.jdi jdk.jdwp.agent jdk.jlink jdk.jshell \
               jdk.policytool jdk.rmic jdk.xml.bind jdk.xml.ws jdk.internal.opt

ifeq ($(OPENJDK_TARGET_OS), windows)
  PROVIDER_MODULES += jdk.crypto.mscapi
endif
=======
# All modules for the current target platform.
ALL_MODULES := $(call FindAllModules)
>>>>>>> a2652147

$(eval $(call ReadImportMetaData))

JRE_MODULES += $(filter-out $(MODULES_FILTER), $(BOOT_MODULES) $(PLATFORM_MODULES) $(JRE_TOOL_MODULES))
JDK_MODULES += $(filter-out $(MODULES_FILTER), $(ALL_MODULES))

# Compact builds have additional modules
COMPACT1_EXTRA_MODULES := jdk.localedata jdk.crypto.pkcs11 jdk.crypto.ec
COMPACT2_EXTRA_MODULES := jdk.xml.dom jdk.httpserver
COMPACT3_EXTRA_MODULES := java.smartcardio jdk.management \
    jdk.naming.dns jdk.naming.rmi jdk.sctp jdk.security.auth

<<<<<<< HEAD
# Param 1 - Name of module
define ReadImportMetaData
  ifneq ($$(wildcard $(IMPORT_MODULES_MAKE)/$$(strip $1)/build.properties), )
    include_in_jre :=
    include_in_jdk :=
    include $(IMPORT_MODULES_MAKE)/$$(strip $1)/build.properties
    ifeq ($$(include_in_jre), true)
      JRE_MODULES += $1
    endif
    ifeq ($$(include_in_jdk), true)
      JDK_MODULES += $1
    endif
  else
    # Default to include in all
    JRE_MODULES += $1
    JDK_MODULES += $1
  endif
endef

IMPORTED_MODULES := $(call FindImportedModules)
$(foreach m, $(IMPORTED_MODULES), $(eval $(call ReadImportMetaData, $m)))

# Compact builds have additional modules
COMPACT_EXTRA_MODULES := jdk.localedata jdk.crypto.pkcs11 jdk.crypto.ec
JRE_COMPACT1_MODULES := $(COMPACT_EXTRA_MODULES) java.compact1
JRE_COMPACT2_MODULES := $(JRE_COMPACT1_MODULES) java.compact2 jdk.xml.dom jdk.httpserver
JRE_COMPACT3_MODULES := $(JRE_COMPACT2_MODULES) java.compact3 java.smartcardio jdk.management \
                        jdk.naming.dns jdk.naming.rmi jdk.sctp jdk.security.auth
=======
JRE_COMPACT1_MODULES := java.compact1 $(COMPACT1_EXTRA_MODULES)
JRE_COMPACT2_MODULES := $(JRE_COMPACT1_MODULES) java.compact2 $(COMPACT2_EXTRA_MODULES)
JRE_COMPACT3_MODULES := $(JRE_COMPACT2_MODULES) java.compact3 $(COMPACT3_EXTRA_MODULES)
>>>>>>> a2652147

# Replacing double-comma with a single comma is to workaround the issue
# with some version of make on windows that doesn't substitute spaces
# with one comma properly as with make 4.0
SubstComma = \
    $(strip \
        $(subst $(COMMA)$(COMMA),$(COMMA),$(subst $(SPACE),$(COMMA),$(strip $1))) \
    )

JRE_MODULES_LIST := $(call SubstComma, $(JRE_MODULES))
JDK_MODULES_LIST := $(call SubstComma, $(JDK_MODULES))
JRE_COMPACT1_MODULES_LIST := $(call SubstComma, $(JRE_COMPACT1_MODULES))
JRE_COMPACT2_MODULES_LIST := $(call SubstComma, $(JRE_COMPACT2_MODULES))
JRE_COMPACT3_MODULES_LIST := $(call SubstComma, $(JRE_COMPACT3_MODULES))
<<<<<<< HEAD

################################################################################
# Release file

BASE_RELEASE_FILE := $(JDK_OUTPUTDIR)/release

# Common way to emit a line into the release or info file
define info-file-item # name value
  $(PRINTF) '%s="%s"\n' $1 $2 >> $@
endef

# Param 1 - The file containing the MODULES list
define create-info-file
  $(call info-file-item, "JAVA_VERSION", "$(VERSION_NUMBER)")
  $(call info-file-item, "JAVA_FULL_VERSION", "$(VERSION_STRING)")
  $(call info-file-item, "OS_NAME", "$(REQUIRED_OS_NAME)")
  $(call info-file-item, "OS_VERSION", "$(REQUIRED_OS_VERSION)")
  $(call info-file-item, "OS_ARCH", "$(OPENJDK_TARGET_CPU_LEGACY)")
  $(if $(JDK_ARCH_ABI_PROP_NAME), \
    $(call info-file-item, "SUN_ARCH_ABI", "$(JDK_ARCH_ABI_PROP_NAME)"))
  $(call info-file-item, "SOURCE", "$(strip $(ALL_SOURCE_TIPS))")
endef

# Param 1 - The file containing the MODULES list
define prepare-info-file
  $(ECHO) $(LOG_INFO) Generating $(patsubst $(OUTPUT_ROOT)/%,%,$@)
  $(MKDIR) -p $(@D)
  $(RM) $@
endef

define info-file
  $(call prepare-info-file)
  $(call create-info-file)
endef

# Create a variable dependency file common for all release info files.
INFO_FILE_VARDEPS := $(call DependOnVariable, create-info-file)

ALL_SOURCE_TIPS = $(shell \
    if [ -f $(SUPPORT_OUTPUTDIR)/source_tips ] ; then \
      $(CAT) $(SUPPORT_OUTPUTDIR)/source_tips ; \
    fi)

$(BASE_RELEASE_FILE): $(INFO_FILE_VARDEPS) $(SUPPORT_OUTPUTDIR)/source_tips
	$(info-file)
=======
>>>>>>> a2652147

################################################################################
# Release file

BASE_RELEASE_FILE := $(JDK_OUTPUTDIR)/release

# Common way to emit a line into the release or info file
define info-file-item # name value
  $(PRINTF) '%s="%s"\n' $1 $2 >> $@
endef

<<<<<<< HEAD
=======
# Param 1 - The file containing the MODULES list
define create-info-file
  $(call info-file-item, "JAVA_VERSION", "$(VERSION_NUMBER)")
  $(call info-file-item, "JAVA_FULL_VERSION", "$(VERSION_STRING)")
  $(call info-file-item, "OS_NAME", "$(REQUIRED_OS_NAME)")
  $(call info-file-item, "OS_VERSION", "$(REQUIRED_OS_VERSION)")
  $(call info-file-item, "OS_ARCH", "$(OPENJDK_TARGET_CPU_LEGACY)")
  $(if $(JDK_ARCH_ABI_PROP_NAME), \
    $(call info-file-item, "SUN_ARCH_ABI", "$(JDK_ARCH_ABI_PROP_NAME)"))
  $(call info-file-item, "SOURCE", "$(strip $(ALL_SOURCE_TIPS))")
endef

# Param 1 - The file containing the MODULES list
define prepare-info-file
  $(ECHO) $(LOG_INFO) Generating $(patsubst $(OUTPUT_ROOT)/%,%,$@)
  $(MKDIR) -p $(@D)
  $(RM) $@
endef

define info-file
  $(call prepare-info-file)
  $(call create-info-file)
endef

# Create a variable dependency file common for all release info files.
INFO_FILE_VARDEPS := $(call DependOnVariable, create-info-file)

ALL_SOURCE_TIPS = $(shell \
    if [ -f $(SUPPORT_OUTPUTDIR)/source_tips ] ; then \
      $(CAT) $(SUPPORT_OUTPUTDIR)/source_tips ; \
    fi)

$(BASE_RELEASE_FILE): $(INFO_FILE_VARDEPS) $(SUPPORT_OUTPUTDIR)/source_tips
	$(info-file)

################################################################################

>>>>>>> a2652147
JMODS := $(wildcard $(IMAGES_OUTPUTDIR)/jmods/*.jmod)

# Use this file inside the image as target for make rule
JIMAGE_TARGET_FILE := bin/java$(EXE_SUFFIX)

JLINK_TOOL := $(JLINK) --modulepath $(IMAGES_OUTPUTDIR)/jmods \
              --endian $(OPENJDK_BUILD_CPU_ENDIAN) \
              --release-info $(BASE_RELEASE_FILE)

ifeq ($(JLINK_KEEP_PACKAGED_MODULES), true)
  JLINK_EXTRA_OPTS := --keep-packaged-modules $(JDK_IMAGE_DIR)/jmods
endif

$(JDK_IMAGE_DIR)/$(JIMAGE_TARGET_FILE): $(JMODS) \
    $(call DependOnVariable, JDK_MODULES_LIST) $(BASE_RELEASE_FILE)
	$(ECHO) Creating jdk jimage
	$(RM) -r $(JDK_IMAGE_DIR)
	$(JLINK_TOOL) --output $(JDK_IMAGE_DIR) \
	    --addmods $(JDK_MODULES_LIST) $(JLINK_EXTRA_OPTS)
	$(TOUCH) $@

$(JRE_IMAGE_DIR)/$(JIMAGE_TARGET_FILE): $(JMODS) \
    $(call DependOnVariable, JRE_MODULES_LIST) $(BASE_RELEASE_FILE)
	$(ECHO) Creating jre jimage
	$(RM) -r $(JRE_IMAGE_DIR)
	$(JLINK_TOOL) --output $(JRE_IMAGE_DIR) \
	    --addmods $(JRE_MODULES_LIST)
	$(TOUCH) $@

JRE_COMPACT1_IMAGE_DIR := $(JRE_IMAGE_DIR)-compact1
JRE_COMPACT2_IMAGE_DIR := $(JRE_IMAGE_DIR)-compact2
JRE_COMPACT3_IMAGE_DIR := $(JRE_IMAGE_DIR)-compact3

$(JRE_COMPACT1_IMAGE_DIR)/$(JIMAGE_TARGET_FILE): $(JMODS) \
    $(call DependOnVariable, JRE_COMPACT1_MODULES_LIST) $(BASE_RELEASE_FILE)
	$(ECHO) Creating jre compact1 jimage
	$(RM) -r $(JRE_COMPACT1_IMAGE_DIR)
	$(JLINK_TOOL) --addmods $(JRE_COMPACT1_MODULES_LIST) \
	    --output $(JRE_COMPACT1_IMAGE_DIR)
	$(TOUCH) $@

$(JRE_COMPACT2_IMAGE_DIR)/$(JIMAGE_TARGET_FILE): $(JMODS) \
    $(call DependOnVariable, JRE_COMPACT2_MODULES_LIST) $(BASE_RELEASE_FILE)
	$(ECHO) Creating jre compact2 jimage
	$(RM) -r $(JRE_COMPACT2_IMAGE_DIR)
	$(JLINK_TOOL) --addmods $(JRE_COMPACT2_MODULES_LIST) \
	    --output $(JRE_COMPACT2_IMAGE_DIR)
	$(TOUCH) $@

$(JRE_COMPACT3_IMAGE_DIR)/$(JIMAGE_TARGET_FILE): $(JMODS) \
    $(call DependOnVariable, JRE_COMPACT3_MODULES_LIST) $(BASE_RELEASE_FILE)
	$(ECHO) Creating jre compact3 jimage
	$(RM) -r $(JRE_COMPACT3_IMAGE_DIR)
	$(JLINK_TOOL) --addmods $(JRE_COMPACT3_MODULES_LIST) \
	    --output $(JRE_COMPACT3_IMAGE_DIR)
	$(TOUCH) $@

TOOL_JRE_TARGETS := $(JRE_IMAGE_DIR)/$(JIMAGE_TARGET_FILE)
TOOL_JDK_TARGETS := $(JDK_IMAGE_DIR)/$(JIMAGE_TARGET_FILE)
TOOL_JRE_COMPACT1_TARGETS := $(JRE_COMPACT1_IMAGE_DIR)/$(JIMAGE_TARGET_FILE)
TOOL_JRE_COMPACT2_TARGETS := $(JRE_COMPACT2_IMAGE_DIR)/$(JIMAGE_TARGET_FILE)
TOOL_JRE_COMPACT3_TARGETS := $(JRE_COMPACT3_IMAGE_DIR)/$(JIMAGE_TARGET_FILE)

################################################################################
# /man dir
#
# All variables in this section are assigned with simple =, without :, to enable
# more selective overriding from the custom version of this file.
#
# Avoid evaluating this whole section on windows for speed and stability
ifneq ($(OPENJDK_TARGET_OS), windows)
  JRE_MAN_PAGES += \
      java.1 \
      jjs.1 \
      keytool.1 \
      orbd.1 \
      pack200.1 \
      rmid.1 \
      rmiregistry.1 \
      servertool.1 \
      tnameserv.1 \
      unpack200.1

  ifndef OPENJDK
    ifneq ($(OPENJDK_TARGET_OS), solaris)
      JRE_MAN_PAGES += javaws.1
    endif
  endif

  JDK_MAN_PAGES += \
      $(JRE_MAN_PAGES) \
      appletviewer.1 \
      idlj.1 \
      jar.1 \
      jarsigner.1 \
      javac.1 \
      javadoc.1 \
      javah.1 \
      javap.1 \
      jconsole.1 \
      jcmd.1 \
      jdb.1 \
      jdeps.1 \
      jinfo.1 \
      jmap.1 \
      jps.1 \
      jrunscript.1 \
      jsadebugd.1 \
      jstack.1 \
      jstat.1 \
      jstatd.1 \
      policytool.1 \
      rmic.1 \
      schemagen.1 \
      serialver.1 \
      wsgen.1 \
      wsimport.1 \
      xjc.1

  # This variable is potentially overridden in the closed makefile.
  MAN_SRC_BASEDIR ?= $(JDK_TOPDIR)/src

  ifeq ($(OPENJDK_TARGET_OS), linux)
    MAN_SRC_DIR = $(MAN_SRC_BASEDIR)/linux/doc
    MAN1_SUBDIR = man
  endif
  ifeq ($(OPENJDK_TARGET_OS), solaris)
    MAN_SRC_DIR = $(MAN_SRC_BASEDIR)/solaris/doc
    MAN1_SUBDIR = sun/man/man1
  endif
  ifeq ($(OPENJDK_TARGET_OS), macosx)
    MAN_SRC_DIR = $(MAN_SRC_BASEDIR)/bsd/doc
    MAN1_SUBDIR = man
  endif

  $(JRE_IMAGE_DIR)/man/man1/%: $(MAN_SRC_DIR)/$(MAN1_SUBDIR)/%
	$(call LogInfo, Copying $(patsubst $(OUTPUT_ROOT)/%,%,$@))
	$(install-file)

  $(JDK_IMAGE_DIR)/man/man1/%: $(MAN_SRC_DIR)/$(MAN1_SUBDIR)/%
	$(call LogInfo, Copying $(patsubst $(OUTPUT_ROOT)/%,%,$@))
	$(install-file)

  $(JRE_IMAGE_DIR)/man/ja_JP.UTF-8/man1/%: $(MAN_SRC_DIR)/$(MAN1_SUBDIR)/ja/%
	$(call LogInfo, Copying $(patsubst $(OUTPUT_ROOT)/%,%,$@))
	$(install-file)

  $(JDK_IMAGE_DIR)/man/ja_JP.UTF-8/man1/%: $(MAN_SRC_DIR)/$(MAN1_SUBDIR)/ja/%
	$(call LogInfo, Copying $(patsubst $(OUTPUT_ROOT)/%,%,$@))
	$(install-file)

  ifeq ($(OPENJDK_TARGET_OS), solaris)
    $(JRE_IMAGE_DIR)/man/ja/man1/%: $(MAN_SRC_DIR)/$(MAN1_SUBDIR)/ja/%
	$(call LogInfo, Converting $(patsubst $(OUTPUT_ROOT)/%,%,$@))
	$(install-file)

    $(JDK_IMAGE_DIR)/man/ja/man1/%: $(MAN_SRC_DIR)/$(MAN1_SUBDIR)/ja/%
	$(call LogInfo, Converting $(patsubst $(OUTPUT_ROOT)/%,%,$@))
	$(install-file)
  endif

  ifneq ($(findstring $(OPENJDK_TARGET_OS), linux macosx), )
    $(JRE_IMAGE_DIR)/man/ja:
	$(call LogInfo, Creating $(patsubst $(OUTPUT_ROOT)/%,%,$@))
	$(CD) $(@D) && $(RM) ja && $(LN) -s ja_JP.UTF-8 ja

    $(JDK_IMAGE_DIR)/man/ja:
	$(call LogInfo, Creating $(patsubst $(OUTPUT_ROOT)/%,%,$@))
	$(CD) $(@D) && $(RM) ja && $(LN) -s ja_JP.UTF-8 ja
  endif

  ifeq ($(OPENJDK_TARGET_OS), solaris)
    JRE_MAN_PAGE_LIST = $(addprefix $(JRE_IMAGE_DIR)/man/man1/, $(JRE_MAN_PAGES)) \
        $(addprefix $(JRE_IMAGE_DIR)/man/ja/man1/, $(JRE_MAN_PAGES)) \
        $(addprefix $(JRE_IMAGE_DIR)/man/ja_JP.UTF-8/man1/, $(JRE_MAN_PAGES)) \
        $(addprefix $(JRE_IMAGE_DIR)/man/ja_JP.PCK/man1/, $(JRE_MAN_PAGES))

    JDK_MAN_PAGE_LIST = $(addprefix $(JDK_IMAGE_DIR)/man/man1/, $(JDK_MAN_PAGES)) \
        $(addprefix $(JDK_IMAGE_DIR)/man/ja/man1/, $(JDK_MAN_PAGES)) \
        $(addprefix $(JDK_IMAGE_DIR)/man/ja_JP.UTF-8/man1/, $(JDK_MAN_PAGES)) \
        $(addprefix $(JDK_IMAGE_DIR)/man/ja_JP.PCK/man1/, $(JDK_MAN_PAGES))
  endif

  ifneq ($(findstring $(OPENJDK_TARGET_OS), linux macosx), )
    JRE_MAN_PAGE_LIST = $(addprefix $(JRE_IMAGE_DIR)/man/man1/, $(JRE_MAN_PAGES)) \
        $(addprefix $(JRE_IMAGE_DIR)/man/ja_JP.UTF-8/man1/, $(JRE_MAN_PAGES)) \
        $(JRE_IMAGE_DIR)/man/ja

    JDK_MAN_PAGE_LIST = $(addprefix $(JDK_IMAGE_DIR)/man/man1/, $(JDK_MAN_PAGES)) \
        $(addprefix $(JDK_IMAGE_DIR)/man/ja_JP.UTF-8/man1/, $(JDK_MAN_PAGES)) \
        $(JDK_IMAGE_DIR)/man/ja
  endif

  JRE_TARGETS += $(JRE_MAN_PAGE_LIST)
  JDK_TARGETS += $(JDK_MAN_PAGE_LIST)
endif # Windows

################################################################################
# /include dir

$(eval $(call SetupCopyFiles,COPY_INCLUDES, \
    SRC := $(JDK_OUTPUTDIR)/include, \
    DEST := $(JDK_IMAGE_DIR)/include, \
    FILES := $(call CacheFind,$(JDK_OUTPUTDIR)/include)))

JDK_TARGETS += $(COPY_INCLUDES)

################################################################################
# doc files

JRE_DOC_FILES ?= LICENSE ASSEMBLY_EXCEPTION THIRD_PARTY_README
JDK_DOC_FILES ?= LICENSE ASSEMBLY_EXCEPTION THIRD_PARTY_README
JRE_DOC_LOCATION ?= $(JDK_TOPDIR)
JDK_DOC_LOCATION ?= $(JDK_TOPDIR)

JRE_DOC_TARGETS := $(addprefix $(JRE_IMAGE_DIR)/, $(JRE_DOC_FILES))
JDK_DOC_TARGETS := $(addprefix $(JDK_IMAGE_DIR)/, $(JDK_DOC_FILES))

# Processing license files from source area to image area
# These are modified to have the platform specific EOL chars.
define process-doc-file
	$(call LogInfo, Processing $(patsubst $(OUTPUT_ROOT)/%,%,$@))
	$(MKDIR) -p $(@D)
	$(RM) $@
	LC_ALL=C $(SED) 's/$$//g' $< > $@
	$(CHMOD) 444 $@
endef

$(JRE_IMAGE_DIR)/%: $(JRE_DOC_LOCATION)/%
	$(process-doc-file)

$(JDK_IMAGE_DIR)/%: $(JDK_DOC_LOCATION)/%
	$(process-doc-file)

JRE_TARGETS += $(JRE_DOC_TARGETS)
JDK_TARGETS += $(JDK_DOC_TARGETS)

################################################################################
# src.zip

$(JDK_IMAGE_DIR)/src.zip: $(SUPPORT_OUTPUTDIR)/src.zip
	$(call LogInfo, Copying $(patsubst $(OUTPUT_ROOT)/%,%,$@))
	$(install-file)

JDK_TARGETS += $(JDK_IMAGE_DIR)/src.zip

################################################################################
# /demo dir
ifneq ($(findstring images, $(MAKECMDGOALS)), )
  $(eval $(call SetupCopyFiles, JDK_COPY_DEMOS, \
      SRC := $(SUPPORT_OUTPUTDIR)/demos/image, \
      DEST := $(JDK_IMAGE_DIR)/demo, \
      FILES := $(if $(wildcard $(SUPPORT_OUTPUTDIR)/demos/image), \
          $(call DoubleDollar, $(call DoubleDollar, \
      $(shell $(FIND) $(SUPPORT_OUTPUTDIR)/demos/image \
          -type f -a ! \( -name "_the*" -o -name "javac_state" \) )))), \
  ))

  JDK_TARGETS += $(JDK_COPY_DEMOS)
endif

################################################################################
# /sample dir

$(eval $(call SetupCopyFiles,COPY_SAMPLES, \
    SRC := $(SUPPORT_OUTPUTDIR)/sample/image, \
    DEST := $(JDK_IMAGE_DIR)/sample, \
    FILES := $(if $(wildcard $(SUPPORT_OUTPUTDIR)/sample/image), \
        $(call CacheFind,$(SUPPORT_OUTPUTDIR)/sample/image))))

JDK_TARGETS += $(COPY_SAMPLES)

################################################################################
# jrt-fs.jar

$(eval $(call SetupCopyFiles,COPY_JRTFS_JAR, \
    SRC := $(SUPPORT_OUTPUTDIR), \
    DEST := $(JDK_IMAGE_DIR), \
    FILES := $(SUPPORT_OUTPUTDIR)/jrt-fs.jar))

JDK_TARGETS += $(COPY_JRTFS_JAR)

################################################################################
# Code coverage data files

ifeq ($(GCOV_ENABLED), true)

  GCOV_FIND_EXPR := -type f -name "*.gcno"

  $(eval $(call SetupCopyFiles,COPY_HOTSPOT_GCOV_GCNO, \
      SRC := $(OUTPUT_ROOT), \
      DEST := $(SYMBOLS_IMAGE_DIR)/gcov, \
      FILES := $(shell $(FIND) $(HOTSPOT_OUTPUTDIR) $(GCOV_FIND_EXPR))))

  SYMBOLS_TARGETS += $(COPY_HOTSPOT_GCOV_GCNO)

  $(eval $(call SetupCopyFiles,COPY_JDK_GCOV_GCNO, \
      SRC := $(OUTPUT_ROOT), \
      DEST := $(SYMBOLS_IMAGE_DIR)/gcov, \
      FILES := $(shell $(FIND) $(SUPPORT_OUTPUTDIR)/native $(GCOV_FIND_EXPR))))

  SYMBOLS_TARGETS += $(COPY_JDK_GCOV_GCNO)

endif

################################################################################

# Include custom post hook here to make it possible to augment the target lists
# before actual target prerequisites are declared.
$(eval $(call IncludeCustomExtension, , Images-post.gmk))

################################################################################

$(JRE_TARGETS): $(TOOL_JRE_TARGETS)
$(JDK_TARGETS): $(TOOL_JDK_TARGETS)

jimages: $(TOOL_JRE_TARGETS) $(TOOL_JDK_TARGETS) $(JRE_TARGETS) $(JDK_TARGETS) \
    $(SYMBOLS_TARGETS)

$(JRE_COMPACT1_TARGETS): $(TOOL_JRE_COMPACT1_TARGETS)
$(JRE_COMPACT2_TARGETS): $(TOOL_JRE_COMPACT2_TARGETS)
$(JRE_COMPACT3_TARGETS): $(TOOL_JRE_COMPACT3_TARGETS)

profiles: $(TOOL_JRE_COMPACT1_TARGETS) \
    $(TOOL_JRE_COMPACT2_TARGETS) \
    $(TOOL_JRE_COMPACT3_TARGETS) \
    $(JRE_COMPACT1_TARGETS) \
    $(JRE_COMPACT2_TARGETS) \
    $(JRE_COMPACT3_TARGETS)

.PHONY: default all jimages profiles<|MERGE_RESOLUTION|>--- conflicted
+++ resolved
@@ -38,30 +38,8 @@
 
 ############################################################################
 
-<<<<<<< HEAD
-MAIN_MODULES += java.se.ee java.smartcardio jdk.httpserver jdk.sctp \
-               jdk.security.auth jdk.security.jgss jdk.pack200 jdk.xml.dom \
-               jdk.accessibility jdk.internal.le jdk.dynalink \
-               jdk.scripting.nashorn jdk.scripting.nashorn.shell \
-               jdk.vm.ci jdk.management jdk.jsobject
-
-# providers
-PROVIDER_MODULES += jdk.charsets jdk.crypto.ec jdk.crypto.pkcs11 jdk.jvmstat jdk.jvmstat.rmi \
-               jdk.localedata jdk.naming.dns jdk.naming.rmi jdk.zipfs
-
-# tools
-TOOLS_MODULES += jdk.attach jdk.compiler \
-               jdk.javadoc jdk.jcmd jdk.jconsole jdk.hotspot.agent jdk.jartool \
-               jdk.jdeps jdk.jdi jdk.jdwp.agent jdk.jlink jdk.jshell \
-               jdk.policytool jdk.rmic jdk.xml.bind jdk.xml.ws jdk.internal.opt
-
-ifeq ($(OPENJDK_TARGET_OS), windows)
-  PROVIDER_MODULES += jdk.crypto.mscapi
-endif
-=======
 # All modules for the current target platform.
 ALL_MODULES := $(call FindAllModules)
->>>>>>> a2652147
 
 $(eval $(call ReadImportMetaData))
 
@@ -74,40 +52,9 @@
 COMPACT3_EXTRA_MODULES := java.smartcardio jdk.management \
     jdk.naming.dns jdk.naming.rmi jdk.sctp jdk.security.auth
 
-<<<<<<< HEAD
-# Param 1 - Name of module
-define ReadImportMetaData
-  ifneq ($$(wildcard $(IMPORT_MODULES_MAKE)/$$(strip $1)/build.properties), )
-    include_in_jre :=
-    include_in_jdk :=
-    include $(IMPORT_MODULES_MAKE)/$$(strip $1)/build.properties
-    ifeq ($$(include_in_jre), true)
-      JRE_MODULES += $1
-    endif
-    ifeq ($$(include_in_jdk), true)
-      JDK_MODULES += $1
-    endif
-  else
-    # Default to include in all
-    JRE_MODULES += $1
-    JDK_MODULES += $1
-  endif
-endef
-
-IMPORTED_MODULES := $(call FindImportedModules)
-$(foreach m, $(IMPORTED_MODULES), $(eval $(call ReadImportMetaData, $m)))
-
-# Compact builds have additional modules
-COMPACT_EXTRA_MODULES := jdk.localedata jdk.crypto.pkcs11 jdk.crypto.ec
-JRE_COMPACT1_MODULES := $(COMPACT_EXTRA_MODULES) java.compact1
-JRE_COMPACT2_MODULES := $(JRE_COMPACT1_MODULES) java.compact2 jdk.xml.dom jdk.httpserver
-JRE_COMPACT3_MODULES := $(JRE_COMPACT2_MODULES) java.compact3 java.smartcardio jdk.management \
-                        jdk.naming.dns jdk.naming.rmi jdk.sctp jdk.security.auth
-=======
 JRE_COMPACT1_MODULES := java.compact1 $(COMPACT1_EXTRA_MODULES)
 JRE_COMPACT2_MODULES := $(JRE_COMPACT1_MODULES) java.compact2 $(COMPACT2_EXTRA_MODULES)
 JRE_COMPACT3_MODULES := $(JRE_COMPACT2_MODULES) java.compact3 $(COMPACT3_EXTRA_MODULES)
->>>>>>> a2652147
 
 # Replacing double-comma with a single comma is to workaround the issue
 # with some version of make on windows that doesn't substitute spaces
@@ -122,7 +69,6 @@
 JRE_COMPACT1_MODULES_LIST := $(call SubstComma, $(JRE_COMPACT1_MODULES))
 JRE_COMPACT2_MODULES_LIST := $(call SubstComma, $(JRE_COMPACT2_MODULES))
 JRE_COMPACT3_MODULES_LIST := $(call SubstComma, $(JRE_COMPACT3_MODULES))
-<<<<<<< HEAD
 
 ################################################################################
 # Release file
@@ -168,59 +114,9 @@
 
 $(BASE_RELEASE_FILE): $(INFO_FILE_VARDEPS) $(SUPPORT_OUTPUTDIR)/source_tips
 	$(info-file)
-=======
->>>>>>> a2652147
-
-################################################################################
-# Release file
-
-BASE_RELEASE_FILE := $(JDK_OUTPUTDIR)/release
-
-# Common way to emit a line into the release or info file
-define info-file-item # name value
-  $(PRINTF) '%s="%s"\n' $1 $2 >> $@
-endef
-
-<<<<<<< HEAD
-=======
-# Param 1 - The file containing the MODULES list
-define create-info-file
-  $(call info-file-item, "JAVA_VERSION", "$(VERSION_NUMBER)")
-  $(call info-file-item, "JAVA_FULL_VERSION", "$(VERSION_STRING)")
-  $(call info-file-item, "OS_NAME", "$(REQUIRED_OS_NAME)")
-  $(call info-file-item, "OS_VERSION", "$(REQUIRED_OS_VERSION)")
-  $(call info-file-item, "OS_ARCH", "$(OPENJDK_TARGET_CPU_LEGACY)")
-  $(if $(JDK_ARCH_ABI_PROP_NAME), \
-    $(call info-file-item, "SUN_ARCH_ABI", "$(JDK_ARCH_ABI_PROP_NAME)"))
-  $(call info-file-item, "SOURCE", "$(strip $(ALL_SOURCE_TIPS))")
-endef
-
-# Param 1 - The file containing the MODULES list
-define prepare-info-file
-  $(ECHO) $(LOG_INFO) Generating $(patsubst $(OUTPUT_ROOT)/%,%,$@)
-  $(MKDIR) -p $(@D)
-  $(RM) $@
-endef
-
-define info-file
-  $(call prepare-info-file)
-  $(call create-info-file)
-endef
-
-# Create a variable dependency file common for all release info files.
-INFO_FILE_VARDEPS := $(call DependOnVariable, create-info-file)
-
-ALL_SOURCE_TIPS = $(shell \
-    if [ -f $(SUPPORT_OUTPUTDIR)/source_tips ] ; then \
-      $(CAT) $(SUPPORT_OUTPUTDIR)/source_tips ; \
-    fi)
-
-$(BASE_RELEASE_FILE): $(INFO_FILE_VARDEPS) $(SUPPORT_OUTPUTDIR)/source_tips
-	$(info-file)
-
-################################################################################
-
->>>>>>> a2652147
+
+################################################################################
+
 JMODS := $(wildcard $(IMAGES_OUTPUTDIR)/jmods/*.jmod)
 
 # Use this file inside the image as target for make rule
