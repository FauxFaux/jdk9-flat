#
# Copyright (c) 2014, Oracle and/or its affiliates. All rights reserved.
# DO NOT ALTER OR REMOVE COPYRIGHT NOTICES OR THIS FILE HEADER.
#
# This code is free software; you can redistribute it and/or modify it
# under the terms of the GNU General Public License version 2 only, as
# published by the Free Software Foundation.  Oracle designates this
# particular file as subject to the "Classpath" exception as provided
# by Oracle in the LICENSE file that accompanied this code.
#
# This code is distributed in the hope that it will be useful, but WITHOUT
# ANY WARRANTY; without even the implied warranty of MERCHANTABILITY or
# FITNESS FOR A PARTICULAR PURPOSE.  See the GNU General Public License
# version 2 for more details (a copy is included in the LICENSE file that
# accompanied this code).
#
# You should have received a copy of the GNU General Public License version
# 2 along with this work; if not, write to the Free Software Foundation,
# Inc., 51 Franklin St, Fifth Floor, Boston, MA 02110-1301 USA.
#
# Please contact Oracle, 500 Oracle Parkway, Redwood Shores, CA 94065 USA
# or visit www.oracle.com if you need additional information or have any
# questions.
#

ifndef _MODULES_GMK
_MODULES_GMK := 1

# Hook to include the corresponding custom file, if present.
$(eval $(call IncludeCustomExtension, , common/Modules.gmk))

################################################################################
#
# BOOT_MODULES are modules defined by the boot loader
# PLATFORM_MODULES are modules defined by the platform loader
# JRE_TOOL_MODULES are tools included in JRE and defined by the application loader
#
# All other modules not declared below are defined by the application loader
# and are not included in JRE.

BOOT_MODULES :=
PLATFORM_MODULES :=
JRE_TOOL_MODULES :=

# Hook to include the corresponding custom file, if present.
$(eval $(call IncludeCustomExtension, , common/Modules.gmk))

UPGRADEABLE_MDOULES :=
AGGREGATOR_MDOULES :=

BOOT_MODULES += \
    java.base \
    java.datatransfer \
    java.desktop \
    java.httpclient \
    java.instrument \
    java.logging \
    java.management \
    java.naming \
    java.prefs \
    java.rmi \
    java.security.jgss \
    java.security.sasl \
    java.sql \
    java.xml \
    java.xml.crypto \
    jdk.httpserver \
    jdk.management \
    jdk.sctp \
    jdk.security.auth \
    jdk.security.jgss \
    #

# to be deprivileged
BOOT_MODULES += \
    java.compiler \
    java.scripting \
    java.sql.rowset \
    java.smartcardio \
    jdk.charsets \
    jdk.naming.rmi \
    #

UPGRADEABLE_MODULES += \
    java.activation \
    java.annotations.common \
    java.corba \
    java.transaction \
    java.xml.bind \
    java.xml.ws \
    #

AGGREGATOR_MODULES += \
    java.compact1 \
    java.compact2 \
    java.compact3 \
    java.se \
    java.se.ee \
    #

PLATFORM_MODULES += \
    $(UPGRADEABLE_MODULES) \
    $(AGGREGATOR_MODULES)
    #

PLATFORM_MODULES += \
    jdk.accessibility \
    jdk.crypto.ec \
    jdk.crypto.pkcs11 \
    jdk.dynalink \
    jdk.jsobject \
    jdk.xml.dom \
    jdk.localedata \
    jdk.naming.dns \
    jdk.scripting.nashorn \
    jdk.zipfs \
    #

JRE_TOOL_MODULES += \
    jdk.pack200 \
    jdk.scripting.nashorn.shell \
    #

ifeq ($(OPENJDK_TARGET_OS), windows)
  PLATFORM_MODULES += jdk.crypto.mscapi
endif
ifeq ($(OPENJDK_TARGET_OS), solaris)
  PLATFORM_MODULES += jdk.crypto.ucrypto
endif

################################################################################
# Some platforms don't have the serviceability agent

ifeq ($(INCLUDE_SA), false)
  MODULES_FILTER += jdk.hotspot.agent
endif

################################################################################
# Module list macros

# Use append so that the custom extension may add to this variable

ALL_TOP_SRC_DIRS += \
    $(HOTSPOT_TOPDIR)/src \
    $(JDK_TOPDIR)/src \
    $(LANGTOOLS_TOPDIR)/src \
    $(CORBA_TOPDIR)/src \
    $(JAXP_TOPDIR)/src \
    $(JAXWS_TOPDIR)/src \
    $(NASHORN_TOPDIR)/src \
    #

# Find all module-info.java files for the current build target platform and
# configuration.
# Param 1 - Module to find for, set to * for finding all
FindAllModuleInfos = \
    $(wildcard \
        $(patsubst %,%/$(strip $1)/$(OPENJDK_TARGET_OS)/classes/module-info.java, $(ALL_TOP_SRC_DIRS)) \
        $(patsubst %,%/$(strip $1)/$(OPENJDK_TARGET_OS_TYPE)/classes/module-info.java, $(ALL_TOP_SRC_DIRS)) \
        $(patsubst %,%/$(strip $1)/share/classes/module-info.java, $(ALL_TOP_SRC_DIRS)) \
        $(patsubst %,%/$(strip $1)/module-info.java, $(IMPORT_MODULES_SRC)))

# Extract the module names from the paths of module-info.java files. The
# position of the module directory differs depending on if this is an imported
# src dir or not.
GetModuleNameFromModuleInfo = \
    $(strip $(foreach mi, $1, \
      $(if $(filter $(addsuffix %, $(IMPORT_MODULES_SRC)), $(mi)), \
        $(notdir $(patsubst %/,%, $(dir $(mi)))), \
        $(notdir $(patsubst %/,%, $(dir $(patsubst %/,%, $(dir $(patsubst %/,%, $(dir $(mi)))))))))))

# Find all modules by looking for module-info.java files and looking at parent
# directories.
FindAllModules = \
    $(sort $(filter-out $(MODULES_FILTER), \
    $(call GetModuleNameFromModuleInfo, $(MODULE_INFOS))))

FindImportedModules = \
    $(if $(IMPORT_MODULES_CLASSES), $(notdir $(wildcard $(IMPORT_MODULES_CLASSES)/*)))

################################################################################
# Extract module dependencies from module-info.java files.

MODULE_DEPS_MAKEFILE := $(MAKESUPPORT_OUTPUTDIR)/module-deps.gmk

MODULE_INFOS := $(call FindAllModuleInfos, *)

$(MODULE_DEPS_MAKEFILE): $(MODULE_INFOS) \
    $(call DependOnVariable, MODULE_INFOS, $(MAKESUPPORT_OUTPUTDIR)/MODULE_INFOS.vardeps)
	$(MKDIR) -p $(@D)
	$(RM) $@
	$(foreach m, $(MODULE_INFOS), \
	    ( $(PRINTF) "DEPS_$(call GetModuleNameFromModuleInfo, $m) :=" && \
	      $(NAWK) -v MODULE=$(call GetModuleNameFromModuleInfo, $m) '\
	          BEGIN      { if (MODULE != "java.base") printf(" java.base"); } \
	          /requires/ { sub(/;/, ""); \
	                       sub(/requires/, ""); \
	                       sub(/public/, ""); \
	                       sub(/\/\/.*/, ""); \
	                       sub(/\/\*.*\*\//, ""); \
	                       gsub(/ /, ""); \
	                       printf(" %s", $$0) } \
	          END        { printf("\n") }' $m \
	    ) >> $@ $(NEWLINE))

-include $(MODULE_DEPS_MAKEFILE)

# Param 1: Module to find deps for
FindDepsForModule = \
  $(DEPS_$(strip $1))
<<<<<<< HEAD
=======

# Finds transitive dependencies in 3 levels.
# Param 1: Module to find transitive deps for
FindTransitiveDepsForModule = \
    $(sort $(call FindDepsForModule, $1) \
        $(foreach m, $(call FindDepsForModule, $1), \
            $(call FindDepsForModule, $m) \
            $(foreach n, $(call FindDepsForModule, $m), \
                 $(call FindDepsForModule, $n))))
>>>>>>> a2652147

# Finds transitive dependencies in 3 levels.
# Param 1: Module to find transitive deps for
FindTransitiveDepsForModule = \
    $(sort $(call FindDepsForModule, $1) \
        $(foreach m, $(call FindDepsForModule, $1), \
            $(call FindDepsForModule, $m) \
            $(foreach n, $(call FindDepsForModule, $m), \
                 $(call FindDepsForModule, $n))))

<<<<<<< HEAD
=======
# Param 1 - Name of module
define ReadSingleImportMetaData
    ifneq ($$(wildcard $(IMPORT_MODULES_MAKE)/$$(strip $1)/build.properties), )
      classloader :=
      include_in_jre :=
      include_in_jdk :=
      include $(IMPORT_MODULES_MAKE)/$$(strip $1)/build.properties
      ifeq ($$(include_in_jre), true)
        JRE_MODULES += $1
      endif
      ifeq ($$(include_in_jdk), true)
        JDK_MODULES += $1
      endif
      ifeq ($$(classloader), boot)
        BOOT_MODULES += $1
      else ifeq ($$(classloader), ext)
        PLATFORM_MODULES += $1
      endif
    else
      # Default to include in all
      JRE_MODULES += $1
      JDK_MODULES += $1
    endif
endef

# Reading the imported modules metadata has a cost, so to make it available,
# a makefile needs to eval-call this macro first. After calling this, the
# following variables are populated with data from the imported modules:
# * JRE_MODULES
# * JDK_MODULES
# * BOOT_MODULES
# * PLATFORM_MODULES
# * JRE_TOOL_MODULES
define ReadImportMetaData
    IMPORTED_MODULES := $(call FindImportedModules)
    $(foreach m, $(IMPORTED_MODULES), $(eval $(call ReadImportMetaData, $m)))
endef

>>>>>>> a2652147
################################################################################

endif # _MODULES_GMK<|MERGE_RESOLUTION|>--- conflicted
+++ resolved
@@ -25,9 +25,6 @@
 
 ifndef _MODULES_GMK
 _MODULES_GMK := 1
-
-# Hook to include the corresponding custom file, if present.
-$(eval $(call IncludeCustomExtension, , common/Modules.gmk))
 
 ################################################################################
 #
@@ -208,8 +205,6 @@
 # Param 1: Module to find deps for
 FindDepsForModule = \
   $(DEPS_$(strip $1))
-<<<<<<< HEAD
-=======
 
 # Finds transitive dependencies in 3 levels.
 # Param 1: Module to find transitive deps for
@@ -219,19 +214,9 @@
             $(call FindDepsForModule, $m) \
             $(foreach n, $(call FindDepsForModule, $m), \
                  $(call FindDepsForModule, $n))))
->>>>>>> a2652147
-
-# Finds transitive dependencies in 3 levels.
-# Param 1: Module to find transitive deps for
-FindTransitiveDepsForModule = \
-    $(sort $(call FindDepsForModule, $1) \
-        $(foreach m, $(call FindDepsForModule, $1), \
-            $(call FindDepsForModule, $m) \
-            $(foreach n, $(call FindDepsForModule, $m), \
-                 $(call FindDepsForModule, $n))))
-
-<<<<<<< HEAD
-=======
+
+################################################################################
+
 # Param 1 - Name of module
 define ReadSingleImportMetaData
     ifneq ($$(wildcard $(IMPORT_MODULES_MAKE)/$$(strip $1)/build.properties), )
@@ -270,7 +255,6 @@
     $(foreach m, $(IMPORTED_MODULES), $(eval $(call ReadImportMetaData, $m)))
 endef
 
->>>>>>> a2652147
 ################################################################################
 
 endif # _MODULES_GMK