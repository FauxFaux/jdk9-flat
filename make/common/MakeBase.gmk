--- conflicted
+++ resolved
@@ -696,20 +696,6 @@
 # of the build in case of failure. The  command line itself is stored in a file,
 # and also logged to stdout if the LOG=cmdlines option has been given.
 #
-<<<<<<< HEAD
-# LogFailures will run a command and store a copy of output in a specified file.
-# If the command succeeds, the file is deleted, otherwise it is moved to the
-# failure-logs directory.
-# Param 1 - The base name of the log file / command line file
-# Param 2 - A compact but representative name to describe this command
-# Param 3 - Command to run
-LogFailures = \
-  ( $(ECHO) '$3' > $1.cmdline  && \
-      ( $3 > >($(TEE) $1.log) 2> >($(TEE) $1.log >&2) || \
-      (exitcode=$(DOLLAR)$(DOLLAR)? && \
-      $(CP) $1.log $(MAKESUPPORT_OUTPUTDIR)/failure-logs/$(strip $2).log && \
-      exit $(DOLLAR)$(DOLLAR)exitcode) ) )
-=======
 # Param 1 - The path to base the name of the log file / command line file on
 # Param 2 - The command to run
 ExecuteWithLog = \
@@ -719,7 +705,6 @@
       ( exitcode=$(DOLLAR)? && \
       $(CP) $(strip $1).log $(MAKESUPPORT_OUTPUTDIR)/failure-logs/$(subst /,_,$(patsubst $(BUILD_OUTPUT)/%,%,$(strip $1))).log && \
       exit $(DOLLAR)exitcode ) )
->>>>>>> 64257178
 
 ################################################################################
 # Find lib dir for module
