--- conflicted
+++ resolved
@@ -576,11 +576,7 @@
     $$($1_TARGET): $$($1_EXPECTED_OBJS) $$($1_RES) $$($1_REAL_MAPFILE) \
         $$($1_DEBUGINFO_EXTRA_DEPS)
 		$$(call LINKING_MSG,$$($1_BASENAME))
-<<<<<<< HEAD
-		$$($1_LD) $$($1_LDFLAGS) $$($1_EXTRA_LDFLAGS) $(LD_OUT_OPTION)$$@ \
-=======
 		$$($1_LD) $(SYSROOT_LDFLAGS) $$($1_LDFLAGS) $$($1_EXTRA_LDFLAGS) $(LD_OUT_OPTION)$$@ \
->>>>>>> c4aa7f6e
 		    $$($1_EXPECTED_OBJS) $$($1_RES) $$($1_LDFLAGS_SUFFIX) \
 		    $$($1_EXTRA_LDFLAGS_SUFFIX)
 		$$($1_CREATE_DEBUGINFO_CMDS)
@@ -595,11 +591,7 @@
   ifneq (,$$($1_STATIC_LIBRARY))
     # Generating a static library, ie object file archive.
     $$($1_TARGET): $$($1_EXPECTED_OBJS) $$($1_RES)
-<<<<<<< HEAD
-	$$(call ARCHIVING_MSG,$$($1_LIBRARY))
-=======
 	$(ECHO) $(LOG_INFO) "Archiving $$($1_STATIC_LIBRARY)"
->>>>>>> c4aa7f6e
 	$(AR) $$($1_ARFLAGS) $(AR_OUT_OPTION)$$($1_TARGET) $$($1_EXPECTED_OBJS) \
 	    $$($1_RES) $$($1_LDFLAGS_SUFFIX) $$($1_EXTRA_LDFLAGS_SUFFIX)
   endif
@@ -611,11 +603,7 @@
     $$($1_TARGET): $$($1_EXPECTED_OBJS) $$($1_RES) $$($1_GEN_MANIFEST) \
         $$($1_DEBUGINFO_EXTRA_DEPS)
 		$$(call LINKING_EXE_MSG,$$($1_BASENAME))
-<<<<<<< HEAD
-		$$($1_LDEXE) $$($1_LDFLAGS) $$($1_EXTRA_LDFLAGS) $(EXE_OUT_OPTION)$$($1_TARGET) \
-=======
 		$$($1_LDEXE) $(SYSROOT_LDFLAGS) $$($1_LDFLAGS) $$($1_EXTRA_LDFLAGS) $(EXE_OUT_OPTION)$$($1_TARGET) \
->>>>>>> c4aa7f6e
 		    $$($1_EXPECTED_OBJS) $$($1_RES) $$($1_LDFLAGS_SUFFIX) \
 		    $$($1_EXTRA_LDFLAGS_SUFFIX)
                 ifneq (,$$($1_GEN_MANIFEST))
