--- conflicted
+++ resolved
@@ -564,11 +564,7 @@
     endif
 
     # Using sjavac to compile.
-<<<<<<< HEAD
-    $1_COMPILE_TARGETS := $$($1_BIN)/javac_state
-=======
     $1_COMPILE_TARGETS := $$($1_BIN)/_the.$1_batch
->>>>>>> 6dbb59db
 
     # Create SJAVAC variable form JAVAC variable. Expects $1_JAVAC to be
     # "bootclasspathprepend -cp .../javac.jar com.sun.tools.javac.Main"
@@ -598,10 +594,6 @@
 	    $$($1_HEADERS_ARG) \
 	    -d $$($1_BIN) && \
 	$(MV) $$($1_BIN)/_the.$1_batch.tmp $$($1_BIN)/_the.$1_batch)
-<<<<<<< HEAD
-        # sjavac doesn't touch this if nothing has changed
-	$(TOUCH) $$@
-=======
         # Create a pubapi file that only changes when the pubapi changes. Dependent
         # compilations can use this file to only get recompiled when pubapi has changed.
         # Grep returns 1 if no matching lines are found. Do not fail for this.
@@ -612,7 +604,6 @@
 	  $(MV) $$($1_BIN)/_the.$1_pubapi.tmp $$($1_BIN)/_the.$1_pubapi; \
 	fi
 
->>>>>>> 6dbb59db
   else
     # Using plain javac to batch compile everything.
     $1_COMPILE_TARGETS := $$($1_BIN)/_the.$1_batch
@@ -702,11 +693,7 @@
 # param 1 is for example BUILD_MYPACKAGE
 # param 2 is the output directory (BIN)
 define SetupJavaCompilationCompileTarget
-<<<<<<< HEAD
-  $(if $(findsring yes, $(ENABLE_SJAVAC)), $(strip $2)/javac_state, \
-=======
   $(if $(findstring yes, $(ENABLE_SJAVAC)), $(strip $2)/_the.$(strip $1)_pubapi, \
->>>>>>> 6dbb59db
       $(strip $2)/_the.$(strip $1)_batch)
 endef
 endif