--- conflicted
+++ resolved
@@ -344,13 +344,8 @@
         ifneq ($$($1_SJAVAC_ARGS_FILE), )
 	  $$(eval $$(call ListPathsSafely,$1_SJAVAC_ARGS_STRING, $$($1_SJAVAC_ARGS_FILE)))
         endif
-<<<<<<< HEAD
-	$(ECHO) Compiling $1
-	$(call LogFailures, $$($1_BIN)/_the.$$($1_SAFE_NAME)_batch, $$($1_SAFE_NAME), \
-=======
 	$$(call LogWarn, Compiling $1)
 	$$(call ExecuteWithLog, $$($1_BIN)/_the.$$($1_SAFE_NAME)_batch, \
->>>>>>> 64257178
 	    $$($1_JVM) $$($1_SJAVAC) \
 	        $$($1_REMOTE) \
 	        -j 1 \
@@ -413,13 +408,8 @@
     $$($1_COMPILE_TARGET): $$($1_SRCS) $$($1_DEPENDS) $$($1_VARDEPS_FILE)
 	$$(call MakeDir, $$(@D))
 	$$(eval $$(call ListPathsSafely,$1_SRCS, $$@.tmp))
-<<<<<<< HEAD
-	$(ECHO) Compiling `$(WC) $$@.tmp | $(TR) -s ' ' | $(CUT) -f 2 -d ' '` files for $1
-	$(call LogFailures, $$($1_BIN)/_the.$$($1_SAFE_NAME)_batch, $$($1_SAFE_NAME), \
-=======
 	$$(call LogWarn, Compiling $$(words $$($1_SRCS)) files for $1)
 	$$(call ExecuteWithLog, $$($1_BIN)/_the.$$($1_SAFE_NAME)_batch, \
->>>>>>> 64257178
 	    $$($1_JVM) $$($1_JAVAC_CMD) $$($1_FLAGS) \
 	        -implicit:none \
 		-d $$($1_BIN) $$($1_HEADERS_ARG) @$$@.tmp) && \
