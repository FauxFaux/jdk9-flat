--- conflicted
+++ resolved
@@ -72,13 +72,6 @@
     byte[]              clientVerifyData;
     byte[]              serverVerifyData;
 
-<<<<<<< HEAD
-    // is it an initial negotiation  or a renegotiation?
-    boolean                     isInitialHandshake;
-
-    // list of enabled protocols
-    ProtocolList enabledProtocols;
-=======
     // Is it an initial negotiation  or a renegotiation?
     boolean                     isInitialHandshake;
 
@@ -118,7 +111,6 @@
      * contain only those cipher suites available for the active protocols.
      */
     private CipherSuiteList    activeCipherSuites;
->>>>>>> 31872138
 
     private boolean             isClient;
     private boolean             needCertVerify;
@@ -228,10 +220,7 @@
 
         this.sslContext = context;
         this.isClient = isClient;
-<<<<<<< HEAD
-=======
         this.needCertVerify = needCertVerify;
->>>>>>> 31872138
         this.activeProtocolVersion = activeProtocolVersion;
         this.isInitialHandshake = isInitialHandshake;
         this.secureRenegotiation = secureRenegotiation;
@@ -525,9 +514,6 @@
      * Does not check if the required server certificates are available.
      */
     boolean isNegotiable(CipherSuite s) {
-<<<<<<< HEAD
-        return enabledCipherSuites.contains(s) && s.isNegotiable();
-=======
         if (activeCipherSuites == null) {
             activeCipherSuites = getActiveCipherSuites();
         }
@@ -544,7 +530,6 @@
         }
 
         return activeProtocols.contains(protocolVersion);
->>>>>>> 31872138
     }
 
     /**
@@ -766,8 +751,6 @@
     }
 
     /*
-<<<<<<< HEAD
-=======
      * Set the handshake session
      */
     void setHandshakeSessionSE(SSLSessionImpl handshakeSession) {
@@ -779,7 +762,6 @@
     }
 
     /*
->>>>>>> 31872138
      * Returns true if renegotiation is in use for this connection.
      */
     boolean isSecureRenegotiation() {
