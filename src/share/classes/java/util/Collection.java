--- conflicted
+++ resolved
@@ -26,11 +26,8 @@
 package java.util;
 
 import java.util.function.Predicate;
-<<<<<<< HEAD
-=======
 import java.util.stream.Stream;
 import java.util.stream.StreamSupport;
->>>>>>> f07cbd00
 
 /**
  * The root interface in the <i>collection hierarchy</i>.  A collection
