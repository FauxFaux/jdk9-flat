/*
 * Copyright 2000-2008 Sun Microsystems, Inc.  All Rights Reserved.
 * DO NOT ALTER OR REMOVE COPYRIGHT NOTICES OR THIS FILE HEADER.
 *
 * This code is free software; you can redistribute it and/or modify it
 * under the terms of the GNU General Public License version 2 only, as
 * published by the Free Software Foundation.
 *
 * This code is distributed in the hope that it will be useful, but WITHOUT
 * ANY WARRANTY; without even the implied warranty of MERCHANTABILITY or
 * FITNESS FOR A PARTICULAR PURPOSE.  See the GNU General Public License
 * version 2 for more details (a copy is included in the LICENSE file that
 * accompanied this code).
 *
 * You should have received a copy of the GNU General Public License version
 * 2 along with this work; if not, write to the Free Software Foundation,
 * Inc., 51 Franklin St, Fifth Floor, Boston, MA 02110-1301 USA.
 *
 * Please contact Sun Microsystems, Inc., 4150 Network Circle, Santa Clara,
 * CA 95054 USA or visit www.sun.com if you need additional information or
 * have any questions.
 *
 */

package sun.jvm.hotspot.runtime;

import java.io.*;
import java.net.*;
import java.util.*;
import java.util.regex.*;
import sun.jvm.hotspot.code.*;
import sun.jvm.hotspot.c1.*;
import sun.jvm.hotspot.debugger.*;
import sun.jvm.hotspot.interpreter.*;
import sun.jvm.hotspot.memory.*;
import sun.jvm.hotspot.oops.*;
import sun.jvm.hotspot.types.*;
import sun.jvm.hotspot.utilities.*;
import sun.jvm.hotspot.runtime.*;

/** <P> This class encapsulates the global state of the VM; the
    universe, object heap, interpreter, etc. It is a Singleton and
    must be initialized with a call to initialize() before calling
    getVM(). </P>

    <P> Many auxiliary classes (i.e., most of the VMObjects) keep
    needed field offsets in the form of static Field objects. In a
    debugging system, the VM might be shutdown and re-initialized (on
    a differently-configured build, i.e., 32- vs. 64-bit), and all old
    cached state (including fields and field offsets) must be
    flushed. </P>

    <P> An Observer pattern is used to implement the initialization of
    such classes. Each such class, in its static initializer,
    registers an Observer with the VM class via
    VM.registerVMInitializedObserver(). This Observer is guaranteed to
    be notified whenever the VM is initialized (or re-initialized). To
    implement the first-time initialization, the observer is also
    notified when it registers itself with the VM. (For bootstrapping
    reasons, this implies that the constructor of VM can not
    instantiate any such objects, since VM.soleInstance will not have
    been set yet. This is a bootstrapping issue which may have to be
    revisited later.) </P>
*/

public class VM {
  private static VM    soleInstance;
  private static List  vmInitializedObservers = new ArrayList();
  private List         vmResumedObservers   = new ArrayList();
  private List         vmSuspendedObservers = new ArrayList();
  private TypeDataBase db;
  private boolean      isBigEndian;
  /** This is only present if in a debugging system */
  private JVMDebugger  debugger;
  private long         stackBias;
  private long         logAddressSize;
  private Universe     universe;
  private ObjectHeap   heap;
  private SymbolTable  symbols;
  private StringTable  strings;
  private SystemDictionary dict;
  private Threads      threads;
  private ObjectSynchronizer synchronizer;
  private JNIHandles   handles;
  private Interpreter  interpreter;
  private StubRoutines stubRoutines;
  private Bytes        bytes;
  /** Flags indicating whether we are attached to a core, C1, or C2 build */
  private boolean      usingClientCompiler;
  private boolean      usingServerCompiler;
  /** Flag indicating whether UseTLAB is turned on */
  private boolean      useTLAB;
  /** alignment constants */
  private boolean      isLP64;
  private int          bytesPerLong;
  private int          minObjAlignmentInBytes;
  private int          logMinObjAlignmentInBytes;
  private int          heapWordSize;
  private int          heapOopSize;
  private int          oopSize;
  /** This is only present in a non-core build */
  private CodeCache    codeCache;
  /** This is only present in a C1 build */
  private Runtime1     runtime1;
  /** These constants come from globalDefinitions.hpp */
  private int          invocationEntryBCI;
  private int          invalidOSREntryBCI;
  private ReversePtrs  revPtrs;
  private VMRegImpl    vmregImpl;

  // System.getProperties from debuggee VM
  private Properties   sysProps;

  // VM version strings come from Abstract_VM_Version class
  private String       vmRelease;
  private String       vmInternalInfo;

  private Flag[] commandLineFlags;
  private Map flagsMap;

  private static Type intxType;
  private static Type uintxType;
  private static CIntegerType boolType;
  private Boolean sharingEnabled;
  private Boolean compressedOopsEnabled;

  // command line flags supplied to VM - see struct Flag in globals.hpp
  public static final class Flag {
     private String type;
     private String name;
     private Address addr;
     private String kind;

     private Flag(String type, String name, Address addr, String kind) {
        this.type = type;
        this.name = name;
        this.addr = addr;
        this.kind = kind;
     }

     public String getType() {
        return type;
     }

     public String getName() {
        return name;
     }

     public Address getAddress() {
        return addr;
     }

     public String getKind() {
        return kind;
     }

     public boolean isBool() {
        return type.equals("bool");
     }

     public boolean getBool() {
        if (Assert.ASSERTS_ENABLED) {
           Assert.that(isBool(), "not a bool flag!");
        }
        return addr.getCIntegerAt(0, boolType.getSize(), boolType.isUnsigned())
               != 0;
     }

     public boolean isIntx() {
        return type.equals("intx");
     }

     public long getIntx() {
        if (Assert.ASSERTS_ENABLED) {
           Assert.that(isIntx(), "not a intx flag!");
        }
        return addr.getCIntegerAt(0, intxType.getSize(), false);
     }

     public boolean isUIntx() {
        return type.equals("uintx");
     }

     public long getUIntx() {
        if (Assert.ASSERTS_ENABLED) {
           Assert.that(isUIntx(), "not a uintx flag!");
        }
        return addr.getCIntegerAt(0, uintxType.getSize(), true);
     }

     public String getValue() {
        if (isBool()) {
           return new Boolean(getBool()).toString();
        } else if (isIntx()) {
           return new Long(getIntx()).toString();
        } else if (isUIntx()) {
           return new Long(getUIntx()).toString();
        } else {
           return null;
        }
     }
  };

  private static void checkVMVersion(String vmRelease) {
     if (System.getProperty("sun.jvm.hotspot.runtime.VM.disableVersionCheck") == null) {
        // read sa build version.
        String versionProp = "sun.jvm.hotspot.runtime.VM.saBuildVersion";
        String saVersion = saProps.getProperty(versionProp);
        if (saVersion == null)
           throw new RuntimeException("Missing property " + versionProp);

        // Strip nonproduct VM version substring (note: saVersion doesn't have it).
        String vmVersion = vmRelease.replaceAll("(-fastdebug)|(-debug)|(-jvmg)|(-optimized)|(-profiled)","");

        if (saVersion.equals(vmVersion)) {
           // Exact match
           return;
        }
        if (saVersion.indexOf('-') == saVersion.lastIndexOf('-') &&
            vmVersion.indexOf('-') == vmVersion.lastIndexOf('-')) {
           // Throw exception if different release versions:
           // <major>.<minor>-b<n>
           throw new VMVersionMismatchException(saVersion, vmRelease);
        } else {
           // Otherwise print warning to allow mismatch not release versions
           // during development.
           System.err.println("WARNING: Hotspot VM version " + vmRelease +
                              " does not match with SA version " + saVersion +
                              "." + " You may see unexpected results. ");
        }
     } else {
        System.err.println("WARNING: You have disabled SA and VM version check. You may be "  +
                           "using incompatible version of SA and you may see unexpected " +
                           "results.");
     }
  }

  private static final boolean disableDerivedPrinterTableCheck;
  private static final Properties saProps;

  static {
     saProps = new Properties();
     URL url = null;
     try {
       url = VM.class.getClassLoader().getResource("sa.properties");
       saProps.load(new BufferedInputStream(url.openStream()));
     } catch (Exception e) {
       throw new RuntimeException("Unable to load properties  " +
                                  (url == null ? "null" : url.toString()) +
                                  ": " + e.getMessage());
     }

     disableDerivedPrinterTableCheck = System.getProperty("sun.jvm.hotspot.runtime.VM.disableDerivedPointerTableCheck") != null;
  }

  private VM(TypeDataBase db, JVMDebugger debugger, boolean isBigEndian) {
    this.db          = db;
    this.debugger    = debugger;
    this.isBigEndian = isBigEndian;

    // Note that we don't construct universe, heap, threads,
    // interpreter, or stubRoutines here (any more).  The current
    // initialization mechanisms require that the VM be completely set
    // up (i.e., out of its constructor, with soleInstance assigned)
    // before their static initializers are run.

    if (db.getAddressSize() == 4) {
      logAddressSize = 2;
    } else if (db.getAddressSize() == 8) {
      logAddressSize = 3;
    } else {
      throw new RuntimeException("Address size " + db.getAddressSize() + " not yet supported");
    }

    // read VM version info
    try {
       Type vmVersion = db.lookupType("Abstract_VM_Version");
       Address releaseAddr = vmVersion.getAddressField("_s_vm_release").getValue();
       vmRelease = CStringUtilities.getString(releaseAddr);
       Address vmInternalInfoAddr = vmVersion.getAddressField("_s_internal_vm_info_string").getValue();
       vmInternalInfo = CStringUtilities.getString(vmInternalInfoAddr);
    } catch (Exception exp) {
       throw new RuntimeException("can't determine target's VM version : " + exp.getMessage());
    }

    checkVMVersion(vmRelease);

    stackBias    = db.lookupIntConstant("STACK_BIAS").intValue();
    invocationEntryBCI = db.lookupIntConstant("InvocationEntryBci").intValue();
    invalidOSREntryBCI = db.lookupIntConstant("InvalidOSREntryBci").intValue();

    // We infer the presence of C1 or C2 from a couple of fields we
    // already have present in the type database
    {
      Type type = db.lookupType("methodOopDesc");
      if (type.getField("_from_compiled_entry", false, false) == null) {
        // Neither C1 nor C2 is present
        usingClientCompiler = false;
        usingServerCompiler = false;
      } else {
        // Determine whether C2 is present
        if (type.getField("_interpreter_invocation_count", false, false) != null) {
          usingServerCompiler = true;
        } else {
          usingClientCompiler = true;
        }
      }
    }

    useTLAB = (db.lookupIntConstant("UseTLAB").intValue() != 0);

    if (debugger != null) {
      isLP64 = debugger.getMachineDescription().isLP64();
    }
    bytesPerLong = db.lookupIntConstant("BytesPerLong").intValue();
    minObjAlignmentInBytes = db.lookupIntConstant("MinObjAlignmentInBytes").intValue();
    // minObjAlignment = db.lookupIntConstant("MinObjAlignment").intValue();
    logMinObjAlignmentInBytes = db.lookupIntConstant("LogMinObjAlignmentInBytes").intValue();
    heapWordSize = db.lookupIntConstant("HeapWordSize").intValue();
    oopSize  = db.lookupIntConstant("oopSize").intValue();
    heapOopSize  = db.lookupIntConstant("heapOopSize").intValue();

    intxType = db.lookupType("intx");
    uintxType = db.lookupType("uintx");
    boolType = (CIntegerType) db.lookupType("bool");
  }

  /** This could be used by a reflective runtime system */
  public static void initialize(TypeDataBase db, boolean isBigEndian) {
    if (soleInstance != null) {
      throw new RuntimeException("Attempt to initialize VM twice");
    }
    soleInstance = new VM(db, null, isBigEndian);
    for (Iterator iter = vmInitializedObservers.iterator(); iter.hasNext(); ) {
      ((Observer) iter.next()).update(null, null);
    }
  }

  /** This is used by the debugging system */
  public static void initialize(TypeDataBase db, JVMDebugger debugger) {
    if (soleInstance != null) {
      throw new RuntimeException("Attempt to initialize VM twice");
    }
    soleInstance = new VM(db, debugger, debugger.getMachineDescription().isBigEndian());
<<<<<<< HEAD

=======
    debugger.putHeapConst(soleInstance.getHeapOopSize(), Universe.getNarrowOopBase(),
                          Universe.getNarrowOopShift());
>>>>>>> 1cb702fd
    for (Iterator iter = vmInitializedObservers.iterator(); iter.hasNext(); ) {
      ((Observer) iter.next()).update(null, null);
    }

    debugger.putHeapConst(Universe.getHeapBase(), soleInstance.getHeapOopSize(),
                        soleInstance.logMinObjAlignmentInBytes);
  }

  /** This is used by the debugging system */
  public static void shutdown() {
    soleInstance = null;
  }

  /** This is used by both the debugger and any runtime system. It is
      the basic mechanism by which classes which mimic underlying VM
      functionality cause themselves to be initialized. The given
      observer will be notified (with arguments (null, null)) when the
      VM is re-initialized, as well as when it registers itself with
      the VM. */
  public static void registerVMInitializedObserver(Observer o) {
    vmInitializedObservers.add(o);
    o.update(null, null);
  }

  /** This is the primary accessor used by both the debugger and any
      potential runtime system */
  public static VM getVM() {
    if (soleInstance == null) {
      throw new RuntimeException("VM.initialize() was not yet called");
    }
    return soleInstance;
  }

  /** This is only used by the debugging system. The given observer
      will be notified if the underlying VM resumes execution. NOTE
      that the given observer is not triggered if the VM is currently
      running and therefore differs in behavior from {@link
      #registerVMInitializedObserver} (because of the possibility of
      race conditions if the observer is added while the VM is being
      suspended or resumed).  */
  public void registerVMResumedObserver(Observer o) {
    vmResumedObservers.add(o);
  }

  /** This is only used by the debugging system. The given observer
      will be notified if the underlying VM suspends execution. NOTE
      that the given observer is not triggered if the VM is currently
      suspended and therefore differs in behavior from {@link
      #registerVMInitializedObserver} (because of the possibility of
      race conditions if the observer is added while the VM is being
      suspended or resumed).  */
  public void registerVMSuspendedObserver(Observer o) {
    vmSuspendedObservers.add(o);
  }

  /** This is only used by the debugging system. Informs all
      registered resumption observers that the VM has been resumed.
      The application is responsible for actually having performed the
      resumption. No OopHandles must be used after this point, as they
      may move in the target address space due to garbage
      collection. */
  public void fireVMResumed() {
    for (Iterator iter = vmResumedObservers.iterator(); iter.hasNext(); ) {
      ((Observer) iter.next()).update(null, null);
    }
  }

  /** This is only used by the debugging system. Informs all
      registered suspension observers that the VM has been suspended.
      The application is responsible for actually having performed the
      suspension. Garbage collection must be forbidden at this point;
      for example, a JPDA-level suspension is not adequate since the
      VM thread may still be running. */
  public void fireVMSuspended() {
    for (Iterator iter = vmSuspendedObservers.iterator(); iter.hasNext(); ) {
      ((Observer) iter.next()).update(null, null);
    }
  }

  /** Returns the OS this VM is running on. Notice that by delegating
      to the debugger we can transparently support remote
      debugging. */
  public String getOS() {
    if (debugger != null) {
      return debugger.getOS();
    }
    return PlatformInfo.getOS();
  }

  /** Returns the CPU this VM is running on. Notice that by delegating
      to the debugger we can transparently support remote
      debugging. */
  public String getCPU() {
    if (debugger != null) {
      return debugger.getCPU();
    }
    return PlatformInfo.getCPU();
  }

  public Type lookupType(String cTypeName) {
    return db.lookupType(cTypeName);
  }

  public Integer lookupIntConstant(String name) {
    return db.lookupIntConstant(name);
  }

  public long getAddressSize() {
    return db.getAddressSize();
  }

  public long getOopSize() {
    return oopSize;
  }

  public long getLogAddressSize() {
    return logAddressSize;
  }

  public long getIntSize() {
    return db.getJIntType().getSize();
  }

  /** NOTE: this offset is in BYTES in this system! */
  public long getStackBias() {
    return stackBias;
  }

  /** Indicates whether the underlying machine supports the LP64 data
      model. This is needed for conditionalizing code in a few places */
  public boolean isLP64() {
    if (Assert.ASSERTS_ENABLED) {
      Assert.that(isDebugging(), "Debugging system only for now");
    }
    return isLP64;
  }

  /** Get bytes-per-long == long/double natural alignment. */
  public int getBytesPerLong() {
    return bytesPerLong;
  }

  /** Get minimum object alignment in bytes. */
  public int getMinObjAlignment() {
    return minObjAlignmentInBytes;
  }

  public int getMinObjAlignmentInBytes() {
    return minObjAlignmentInBytes;
  }
  public int getLogMinObjAlignmentInBytes() {
    return logMinObjAlignmentInBytes;
  }

  public int getHeapWordSize() {
    return heapWordSize;
  }

  public int getHeapOopSize() {
    return heapOopSize;
  }
  /** Utility routine for getting data structure alignment correct */
  public long alignUp(long size, long alignment) {
    return (size + alignment - 1) & ~(alignment - 1);
  }

  /** Utility routine for getting data structure alignment correct */
  public long alignDown(long size, long alignment) {
    return size & ~(alignment - 1);
  }

  /** Utility routine for building an int from two "unsigned" 16-bit
      shorts */
  public int buildIntFromShorts(short low, short high) {
    return (((int) high) << 16) | (((int) low) & 0xFFFF);
  }

  /** Utility routine for building a long from two "unsigned" 32-bit
      ints in <b>platform-dependent</b> order */
  public long buildLongFromIntsPD(int oneHalf, int otherHalf) {
    if (isBigEndian) {
      return (((long) otherHalf) << 32) | (((long) oneHalf) & 0x00000000FFFFFFFFL);
    } else{
      return (((long) oneHalf) << 32) | (((long) otherHalf) & 0x00000000FFFFFFFFL);
    }
  }

  /** Indicates whether Thread-Local Allocation Buffers are used */
  public boolean getUseTLAB() {
    return useTLAB;
  }

  public TypeDataBase getTypeDataBase() {
    return db;
  }

  public Universe    getUniverse() {
    if (universe == null) {
      universe = new Universe();
    }
    return universe;
  }

  public ObjectHeap  getObjectHeap() {
    if (heap == null) {
      heap = new ObjectHeap(db);
    }
    return heap;
  }

  public SymbolTable getSymbolTable() {
    if (symbols == null) {
      symbols = SymbolTable.getTheTable();
    }
    return symbols;
  }

  public StringTable getStringTable() {
    if (strings == null) {
      strings = StringTable.getTheTable();
    }
    return strings;
  }

  public SystemDictionary getSystemDictionary() {
    if (dict == null) {
      dict = new SystemDictionary();
    }
    return dict;
  }

  public Threads     getThreads() {
    if (threads == null) {
      threads = new Threads();
    }
    return threads;
  }

  public ObjectSynchronizer getObjectSynchronizer() {
    if (synchronizer == null) {
      synchronizer = new ObjectSynchronizer();
    }
    return synchronizer;
  }

  public JNIHandles getJNIHandles() {
    if (handles == null) {
      handles = new JNIHandles();
    }
    return handles;
  }

  public Interpreter getInterpreter() {
    if (interpreter == null) {
      interpreter = new Interpreter();
    }
    return interpreter;
  }

  public StubRoutines getStubRoutines() {
    if (stubRoutines == null) {
      stubRoutines = new StubRoutines();
    }
    return stubRoutines;
  }

  public VMRegImpl getVMRegImplInfo() {
    if (vmregImpl == null) {
      vmregImpl = new VMRegImpl();
    }
    return vmregImpl;
  }

  public Bytes getBytes() {
    if (bytes == null) {
      bytes = new Bytes(debugger.getMachineDescription());
    }
    return bytes;
  }

  /** Returns true if this is a isBigEndian, false otherwise */
  public boolean isBigEndian() {
    return isBigEndian;
  }

  /** Returns true if this is a "core" build, false if either C1 or C2
      is present */
  public boolean isCore() {
    return (!(usingClientCompiler || usingServerCompiler));
  }

  /** Returns true if this is a C1 build, false otherwise */
  public boolean isClientCompiler() {
    return usingClientCompiler;
  }

  /** Returns true if this is a C2 build, false otherwise */
  public boolean isServerCompiler() {
    return usingServerCompiler;
  }

  /** Returns true if C2 derived pointer table should be used, false otherwise */
  public boolean useDerivedPointerTable() {
    return !disableDerivedPrinterTableCheck;
  }

  /** Returns the code cache; should not be used if is core build */
  public CodeCache getCodeCache() {
    if (Assert.ASSERTS_ENABLED) {
      Assert.that(!isCore(), "noncore builds only");
    }
    if (codeCache == null) {
      codeCache = new CodeCache();
    }
    return codeCache;
  }

  /** Should only be called for C1 builds */
  public Runtime1 getRuntime1() {
    if (Assert.ASSERTS_ENABLED) {
      Assert.that(isClientCompiler(), "C1 builds only");
    }
    if (runtime1 == null) {
      runtime1 = new Runtime1();
    }
    return runtime1;
  }

  /** Test to see whether we're in debugging mode (NOTE: this really
      should not be tested by this code; currently only used in
      StackFrameStream) */
  public boolean isDebugging() {
    return (debugger != null);
  }

  /** This is only used by the debugging (i.e., non-runtime) system */
  public JVMDebugger getDebugger() {
    if (debugger == null) {
      throw new RuntimeException("Attempt to use debugger in runtime system");
    }
    return debugger;
  }

  /** Indicates whether a given program counter is in Java code. This
      includes but is not spanned by the interpreter and code cache.
      Only used in the debugging system, for implementing
      JavaThread.currentFrameGuess() on x86. */
  public boolean isJavaPCDbg(Address addr) {
    // FIXME: this is not a complete enough set: must include areas
    // like vtable stubs
    return (getInterpreter().contains(addr) ||
            getCodeCache().contains(addr));
  }

  /** FIXME: figure out where to stick this */
  public int getInvocationEntryBCI() {
    return invocationEntryBCI;
  }

  /** FIXME: figure out where to stick this */
  public int getInvalidOSREntryBCI() {
    return invalidOSREntryBCI;
  }

  // FIXME: figure out where to stick this
  public boolean wizardMode() {
    return true;
  }

  public ReversePtrs getRevPtrs() {
    return revPtrs;
  }

  public void setRevPtrs(ReversePtrs rp) {
    revPtrs = rp;
  }

  // returns null, if not available.
  public String getVMRelease() {
    return vmRelease;
  }

  // returns null, if not available.
  public String getVMInternalInfo() {
    return vmInternalInfo;
  }

  public boolean isSharingEnabled() {
    if (sharingEnabled == null) {
      Flag flag = getCommandLineFlag("UseSharedSpaces");
      sharingEnabled = (flag == null)? Boolean.FALSE :
          (flag.getBool()? Boolean.TRUE: Boolean.FALSE);
    }
    return sharingEnabled.booleanValue();
  }

  public boolean isCompressedOopsEnabled() {
    if (compressedOopsEnabled == null) {
        Flag flag = getCommandLineFlag("UseCompressedOops");
        compressedOopsEnabled = (flag == null) ? Boolean.FALSE:
             (flag.getBool()? Boolean.TRUE: Boolean.FALSE);
    }
    return compressedOopsEnabled.booleanValue();
  }

  // returns null, if not available.
  public Flag[] getCommandLineFlags() {
    if (commandLineFlags == null) {
       readCommandLineFlags();
    }

    return commandLineFlags;
  }

  public Flag getCommandLineFlag(String name) {
    if (flagsMap == null) {
      flagsMap = new HashMap();
      Flag[] flags = getCommandLineFlags();
      for (int i = 0; i < flags.length; i++) {
        flagsMap.put(flags[i].getName(), flags[i]);
      }
    }
    return (Flag) flagsMap.get(name);
  }

  private void readCommandLineFlags() {
    // get command line flags
    TypeDataBase db = getTypeDataBase();
    try {
       Type flagType = db.lookupType("Flag");
       int numFlags = (int) flagType.getCIntegerField("numFlags").getValue();
       // NOTE: last flag contains null values.
       commandLineFlags = new Flag[numFlags - 1];

       Address flagAddr = flagType.getAddressField("flags").getValue();

       AddressField typeFld = flagType.getAddressField("type");
       AddressField nameFld = flagType.getAddressField("name");
       AddressField addrFld = flagType.getAddressField("addr");
       AddressField kindFld = flagType.getAddressField("kind");

       long flagSize = flagType.getSize(); // sizeof(Flag)

       // NOTE: last flag contains null values.
       for (int f = 0; f < numFlags - 1; f++) {
          String type = CStringUtilities.getString(typeFld.getValue(flagAddr));
          String name = CStringUtilities.getString(nameFld.getValue(flagAddr));
          Address addr = addrFld.getValue(flagAddr);
          String kind = CStringUtilities.getString(kindFld.getValue(flagAddr));
          commandLineFlags[f] = new Flag(type, name, addr, kind);
          flagAddr = flagAddr.addOffsetTo(flagSize);
       }

       // sort flags by name
       Arrays.sort(commandLineFlags, new Comparator() {
                                        public int compare(Object o1, Object o2) {
                                           Flag f1 = (Flag) o1;
                                           Flag f2 = (Flag) o2;
                                           return f1.getName().compareTo(f2.getName());
                                        }
                                     });
    } catch (Exception exp) {
       // ignore. may be older version. command line flags not available.
    }
  }

  public String getSystemProperty(String key) {
    Properties props = getSystemProperties();
    return (props != null)? props.getProperty(key) : null;
  }

  public Properties getSystemProperties() {
    if (sysProps == null) {
       readSystemProperties();
    }
    return sysProps;
  }

  private void readSystemProperties() {
     InstanceKlass systemKls = getSystemDictionary().getSystemKlass();
     systemKls.iterate(new DefaultOopVisitor() {
                               ObjectReader objReader = new ObjectReader();
                               public void doOop(sun.jvm.hotspot.oops.OopField field, boolean isVMField) {
                                  if (field.getID().getName().equals("props")) {
                                     try {
                                        sysProps = (Properties) objReader.readObject(field.getValue(getObj()));
                                     } catch (Exception e) {
                                        if (Assert.ASSERTS_ENABLED) {
                                           e.printStackTrace();
                                        }
                                     }
                                  }
                               }
                        }, false);
  }
}<|MERGE_RESOLUTION|>--- conflicted
+++ resolved
@@ -342,18 +342,12 @@
       throw new RuntimeException("Attempt to initialize VM twice");
     }
     soleInstance = new VM(db, debugger, debugger.getMachineDescription().isBigEndian());
-<<<<<<< HEAD
-
-=======
     debugger.putHeapConst(soleInstance.getHeapOopSize(), Universe.getNarrowOopBase(),
                           Universe.getNarrowOopShift());
->>>>>>> 1cb702fd
     for (Iterator iter = vmInitializedObservers.iterator(); iter.hasNext(); ) {
       ((Observer) iter.next()).update(null, null);
     }
 
-    debugger.putHeapConst(Universe.getHeapBase(), soleInstance.getHeapOopSize(),
-                        soleInstance.logMinObjAlignmentInBytes);
   }
 
   /** This is used by the debugging system */
